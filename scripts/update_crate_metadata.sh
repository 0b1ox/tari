--- conflicted
+++ resolved
@@ -54,11 +54,8 @@
    applications/tari_console_wallet
    applications/tari_merge_mining_proxy
    applications/tari_mining_node
-<<<<<<< HEAD
    applications/tari_validator_node
-=======
    applications/tari_stratum_transcoder
->>>>>>> a650163e
    applications/test_faucet
 '}
 
