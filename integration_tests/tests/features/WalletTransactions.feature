# Copyright 2022 The Tari Project
# SPDX-License-Identifier: BSD-3-Clause

@wallet-transact @wallet
Feature: Wallet Transactions

  @critical @flaky
  Scenario: Wallet sending and receiving one-sided transactions
    Given I have a seed node NODE
    When I have 1 base nodes connected to all seed nodes
    When I have wallet WALLET_A connected to all seed nodes
    When I have wallet WALLET_B connected to all seed nodes
    When I have wallet WALLET_C connected to all seed nodes
    When I have mining node MINER connected to base node NODE and wallet WALLET_A
    When mining node MINER mines 15 blocks
    Then all nodes are at height 15
    When I wait 5 seconds
    When I wait for wallet WALLET_A to have at least 55000000000 uT
    Then I send a one-sided transaction of 1000000 uT from WALLET_A to WALLET_B at fee 100
    Then I send a one-sided transaction of 1000000 uT from WALLET_A to WALLET_B at fee 100
    When mining node MINER mines 5 blocks
    Then all nodes are at height 20
    Then I wait for wallet WALLET_B to have at least 2000000 uT
    # # Spend one of the recovered UTXOs to self in a standard MW transaction
    Then I send 900000 uT from wallet WALLET_B to wallet WALLET_B at fee 20
    Then I wait for wallet WALLET_B to have less than 1100000 uT
    When mining node MINER mines 5 blocks
    Then all nodes are at height 25
    Then I wait for wallet WALLET_B to have at least 1900000 uT
    # # Make a one-sided payment to a new wallet that is big enough to ensure the second recovered output is spent
    Then I send a one-sided transaction of 1500000 uT from WALLET_B to WALLET_C at fee 20
    Then I wait for wallet WALLET_B to have less than 1000000 uT
    When mining node MINER mines 5 blocks
    Then all nodes are at height 30
    Then I wait for wallet WALLET_C to have at least 1500000 uT

  @critical
  Scenario: Wallet sending and receiving one-sided stealth transactions
    Given I have a seed node NODE
    When I have 1 base nodes connected to all seed nodes
    When I have wallet WALLET_A connected to all seed nodes
    When I have wallet WALLET_B connected to all seed nodes
    When I have wallet WALLET_C connected to all seed nodes
    When I have mining node MINER connected to base node NODE and wallet WALLET_A
    When mining node MINER mines 15 blocks
    Then all nodes are at height 15
    When I wait for wallet WALLET_A to have at least 55000000000 uT
    Then I send a one-sided stealth transaction of 1000000 uT from WALLET_A to WALLET_B at fee 100
    Then I send a one-sided stealth transaction of 1000000 uT from WALLET_A to WALLET_B at fee 100
    When mining node MINER mines 5 blocks
    Then all nodes are at height 20
    Then I wait for wallet WALLET_B to have at least 2000000 uT
    # # Spend one of the recovered UTXOs to self in a standard MW transaction
    Then I send 900000 uT from wallet WALLET_B to wallet WALLET_B at fee 20
    Then I wait for wallet WALLET_B to have less than 2100000 uT
    When mining node MINER mines 5 blocks
    Then all nodes are at height 25
    Then I wait for wallet WALLET_B to have at least 1900000 uT
    # # Make a one-sided payment to a new wallet that is big enough to ensure the second recovered output is spent
    Then I send a one-sided stealth transaction of 1500000 uT from WALLET_B to WALLET_C at fee 20
    Then I wait for wallet WALLET_B to have less than 1000000 uT
    When mining node MINER mines 5 blocks
    Then all nodes are at height 30
    Then I wait for wallet WALLET_C to have at least 1500000 uT

  Scenario: Wallet imports unspent output
    Given I have a seed node NODE
    When I have 1 base nodes connected to all seed nodes
    When I have wallet WALLET_A connected to all seed nodes
    When I have wallet WALLET_B connected to all seed nodes
    When I have wallet WALLET_C connected to all seed nodes
    When I have mining node MINER connected to base node NODE and wallet WALLET_A
    When mining node MINER mines 5 blocks
    Then all nodes are at height 5
    Then I wait for wallet WALLET_A to have at least 10000000000 uT
    When I send 1000000 uT from wallet WALLET_A to wallet WALLET_B at fee 100
    When mining node MINER mines 5 blocks
    Then all nodes are at height 10
    Then I wait for wallet WALLET_B to have at least 1000000 uT
    Then I stop wallet WALLET_B
    When I wait 5 seconds
    Then I import WALLET_B unspent outputs to WALLET_C
    Then I wait for wallet WALLET_C to have at least 1000000 uT
    Then I restart wallet WALLET_C
    Then I wait for wallet WALLET_C to have at least 1000000 uT
    Then I check if last imported transactions are valid in wallet WALLET_C

  Scenario: Wallet has two connected miners, coinbase's are computed correctly
    Given I have a seed node NODE
    When I have 1 base nodes connected to all seed nodes
    When I have wallet WALLET_A connected to all seed nodes
    When I have mining node MINER connected to base node NODE and wallet WALLET_A
    When I have mining node MINER2 connected to base node NODE and wallet WALLET_A
    When mining node MINER mines 2 blocks
    When mining node MINER2 mines 2 blocks
    When mining node MINER mines 3 blocks
    When mining node MINER2 mines 3 blocks
    Then all nodes are at height 10
    Then I wait for wallet WALLET_A to have at least 20000000000 uT

  @flaky
  Scenario: Wallet imports spent outputs that become invalidated
    Given I have a seed node NODE
    When I have 1 base nodes connected to all seed nodes
    When I have wallet WALLET_A connected to all seed nodes
    When I have wallet WALLET_B connected to all seed nodes
    When I have wallet WALLET_C connected to all seed nodes
    When I have mining node MINER connected to base node NODE and wallet WALLET_A
    When mining node MINER mines 5 blocks
    Then all nodes are at height 5
    Then I wait for wallet WALLET_A to have at least 10000000000 uT
    When I send 1000000 uT from wallet WALLET_A to wallet WALLET_B at fee 100
    When mining node MINER mines 5 blocks
    Then all nodes are at height 10
    Then I wait for wallet WALLET_B to have at least 1000000 uT
    When I send 900000 uT from wallet WALLET_B to wallet WALLET_A at fee 100
    When mining node MINER mines 5 blocks
    Then all nodes are at height 15
    When I wait for wallet WALLET_B to have at least 50000 uT
    Then I stop wallet WALLET_B
    Then I import WALLET_B spent outputs to WALLET_C
    Then I wait for wallet WALLET_C to have at least 1000000 uT
    Then I restart wallet WALLET_C
    Then I wait for wallet WALLET_C to have less than 1 uT
  # TODO Either remove the check for invalid Faux tx and change the test name or implement a new way to invalidate Faux Tx
  # The concept of invalidating the Faux transaction doesn't exist in this branch anymore. There has been talk of removing the Faux transaction
  # for imported UTXO's anyway so until that is decided we will just check that the imported output becomes Spent
  #Then I check if last imported transactions are invalid in wallet WALLET_C

  @flaky
  Scenario: Wallet imports reorged outputs that become invalidated
    # # Chain 1
    Given I have a seed node SEED_B
    When I have a base node B connected to seed SEED_B
    When I have wallet WB connected to base node B
    When I have wallet WALLET_RECEIVE_TX connected to base node B
    When I have wallet WALLET_IMPORTED connected to base node B
    When I have mining node BM connected to base node B and wallet WB
    When mining node BM mines 4 blocks with min difficulty 1 and max difficulty 50
    Then I wait for wallet WB to have at least 1000000 uT
    When I send 1000000 uT from wallet WB to wallet WALLET_RECEIVE_TX at fee 100
    Then mining node BM mines 4 blocks with min difficulty 50 and max difficulty 100
    When node B is at height 8
    Then I wait for wallet WALLET_RECEIVE_TX to have at least 1000000 uT
    Then I stop wallet WALLET_RECEIVE_TX
    Then I import WALLET_RECEIVE_TX unspent outputs to WALLET_IMPORTED
    Then I wait for wallet WALLET_IMPORTED to have at least 1000000 uT
    # # This triggers a validation of the imported outputs
    Then I restart wallet WALLET_IMPORTED
    # # Chain 2
    Given I have a seed node SEED_C
    When I have a base node C connected to seed SEED_C
    When I have wallet WC connected to base node C
    When I have mining node CM connected to base node C and wallet WC
    When mining node CM mines 10 blocks with min difficulty 1000 and max difficulty 9999999999
    # # Connect chain 1 and 2
    Then node B is at height 8
    When node C is at height 10
    When I have a base node SA connected to nodes B,C
    Then node SA is at height 10
    Then node B is at height 10
    Then node C is at height 10
    Then I restart wallet WALLET_IMPORTED
    Then I wait for wallet WALLET_IMPORTED to have less than 1 uT
    When mining node CM mines 1 blocks with min difficulty 1000 and max difficulty 9999999999
    When node B is at height 11
    When node C is at height 11
  # TODO Either remove the check for invalid Faux tx and change the test name or implement a new way to invalidate Faux Tx
  # The concept of invalidating the Faux transaction doesn't exist in this branch anymore. There has been talk of removing the Faux transaction
  # for imported UTXO's anyway so until that is decided we will just check that the imported output becomes invalid
  # Then I check if last imported transactions are invalid in wallet WALLET_IMPORTED

  Scenario: Wallet imports faucet UTXO
    Given I have a seed node NODE
    When I have 1 base nodes connected to all seed nodes
    When I have wallet WALLET_A connected to all seed nodes
    When I have wallet WALLET_B connected to all seed nodes
    When I have wallet WALLET_C connected to all seed nodes
    When I have mining node MINER connected to base node NODE and wallet WALLET_A
    When mining node MINER mines 5 blocks
    Then all nodes are at height 5
    Then I wait for wallet WALLET_A to have at least 10000000000 uT
    When I send 1000000 uT from wallet WALLET_A to wallet WALLET_B at fee 100
    When mining node MINER mines 6 blocks
    Then all nodes are at height 11
    Then I wait for wallet WALLET_B to have at least 1000000 uT
    Then I stop wallet WALLET_B
    Then I import WALLET_B unspent outputs as faucet outputs to WALLET_C
    Then I wait for wallet WALLET_C to have at least 1000000 uT
    When I send 500000 uT from wallet WALLET_C to wallet WALLET_A at fee 100
    When mining node MINER mines 6 blocks
    Then all nodes are at height 17
    Then I wait for wallet WALLET_C to have at least 400000 uT

  Scenario: Wallet should display all transactions made
    Given I have a seed node NODE
    When I have 1 base nodes connected to all seed nodes
    When I have wallet WALLET_A connected to all seed nodes
    When I have wallet WALLET_B connected to all seed nodes
    When I have mining node MINER connected to base node NODE and wallet WALLET_A
    When mining node MINER mines 10 blocks
    Then all nodes are at height 10
    Then I wait for wallet WALLET_A to have at least 10000000000 uT
    When I send 100000 uT from wallet WALLET_A to wallet WALLET_B at fee 100
    When I send 100000 uT from wallet WALLET_A to wallet WALLET_B at fee 100
    When I send 100000 uT from wallet WALLET_A to wallet WALLET_B at fee 100
    When I send 100000 uT from wallet WALLET_A to wallet WALLET_B at fee 100
    When I send 100000 uT from wallet WALLET_A to wallet WALLET_B at fee 100
    When mining node MINER mines 5 blocks
    Then all nodes are at height 15
    Then I wait for wallet WALLET_B to have at least 500000 uT
    Then I check if wallet WALLET_B has 5 transactions
    Then I restart wallet WALLET_B
    Then I check if wallet WALLET_B has 5 transactions

  Scenario: Wallet clearing out invalid transactions after a reorg
    # #
    # # Chain 1:
    # #   Collects 7 coinbases into one wallet, send 7 transactions
    # #   Stronger chain
    # #
    Given I have a seed node SEED_A
    When I have a base node NODE_A1 connected to seed SEED_A
    When I have wallet WALLET_A1 connected to seed node SEED_A
    When I have wallet WALLET_A2 connected to seed node SEED_A
    When I have mining node MINER_A1 connected to base node SEED_A and wallet WALLET_A1
    When mining node MINER_A1 mines 7 blocks with min difficulty 200 and max difficulty 100000
    Then node SEED_A is at height 7
    Then node NODE_A1 is at height 7
    When I mine 3 blocks on SEED_A
    Then wallet WALLET_A1 detects at least 7 coinbase transactions as Mined_Confirmed
    Then node SEED_A is at height 10
    Then node NODE_A1 is at height 10
    # And I multi-send 7 transactions of 1000000 uT from wallet WALLET_A1 to wallet WALLET_A2 at fee 100
    # #
    # # Chain 2:
    # #   Collects 7 coinbases into one wallet, send 7 transactions
    # #   Weaker chain
    # #
    When I have a seed node SEED_B
    When I have a base node NODE_B1 connected to seed SEED_B
    When I have wallet WALLET_B1 connected to seed node SEED_B
    When I have wallet WALLET_B2 connected to seed node SEED_B
    When I have mining node MINER_B1 connected to base node SEED_B and wallet WALLET_B1
    When mining node MINER_B1 mines 7 blocks with min difficulty 1 and max difficulty 100
    Then node SEED_B is at height 7
    Then node NODE_B1 is at height 7
    When I mine 5 blocks on SEED_B
    Then wallet WALLET_B1 detects at least 7 coinbase transactions as Mined_Confirmed
    Then node SEED_B is at height 12
    Then node NODE_B1 is at height 12
    When I multi-send 7 transactions of 1000000 uT from wallet WALLET_B1 to wallet WALLET_B2 at fee 100
    # #
    # # Connect Chain 1 and 2 in stages
    # #    # New node connects to weaker chain, receives all broadcast (not mined) transactions into mempool
    # #    # New node connects to stronger chain, then reorgs its complete chain
    # #    # New node mines blocks; no invalid inputs from the weaker chain should be used in the block template
    # #
    When I have a base node NODE_C connected to seed SEED_B
    Then node NODE_C is at height 12
    # # Wait for the reorg to filter through
<<<<<<< HEAD
    When I connect node SEED_A to node NODE_C
    Then all nodes are at height 10
=======
    # And I connect node SEED_A to node NODE_C
    # Then all nodes are at height 10
>>>>>>> b3380c75
    When I mine 6 blocks on NODE_C
    # Then all nodes are at height 16

  Scenario: Wallet send transactions while offline
    Given I have a seed node SEED
    When I have wallet WALLET_A connected to seed node SEED
    When I have wallet WALLET_B connected to seed node SEED
    When I have mining node MINER_A connected to base node SEED and wallet WALLET_A
    When mining node MINER_A mines 1 blocks with min difficulty 1 and max difficulty 100000
    When I mine 4 blocks on SEED
    Then I wait for wallet WALLET_A to have at least 1000000000 uT
    When I stop wallet WALLET_B
    When I stop node SEED
    When I wait 10 seconds
    Then I send 100000000 uT without waiting for broadcast from wallet WALLET_A to wallet WALLET_B at fee 20
    When I wait 10 seconds
    When I start base node SEED
    When I have a base node NODE_A connected to seed SEED
    When I have a base node NODE_B connected to seed SEED
<<<<<<< HEAD
    When I stop wallet WALLET_A
    When I start wallet WALLET_A
    When I start wallet WALLET_B
    Then all nodes are at height 5
    When I mine 1 blocks on SEED
    Then all nodes are at height 6
    Then wallet WALLET_B detects all transactions are at least Pending
=======
    # And I stop wallet WALLET_A
    # And I start wallet WALLET_A
    # And I start wallet WALLET_B
    # Then all nodes are at height 5
    When I mine 1 blocks on SEED
    # Then all nodes are at height 6
    # Then wallet WALLET_B detects all transactions are at least Pending
>>>>>>> b3380c75
    When I wait 1 seconds

  Scenario: Short wallet clearing out invalid transactions after a reorg
    # #
    # # Chain 1:
    # #   Collects 7 coinbases into one wallet, send 7 transactions
    # #   Stronger chain
    # #
    Given I have a seed node SEED_A
    When I have a base node NODE_A1 connected to seed SEED_A
    When I have wallet WALLET_A1 connected to seed node SEED_A
    When I have wallet WALLET_A2 connected to seed node SEED_A
    When I have mining node MINER_A1 connected to base node SEED_A and wallet WALLET_A1
    When mining node MINER_A1 mines 1 blocks with min difficulty 200 and max difficulty 100000
    Then node SEED_A is at height 1
    Then node NODE_A1 is at height 1
    When I mine 3 blocks on SEED_A
    Then wallet WALLET_A1 detects at least 1 coinbase transactions as Mined_Confirmed
    Then node SEED_A is at height 4
    Then node NODE_A1 is at height 4
    # And I multi-send 1 transactions of 10000 uT from wallet WALLET_A1 to wallet WALLET_A2 at fee 20
    # #
    # # Chain 2:
    # #   Collects 7 coinbases into one wallet, send 7 transactions
    # #   Weaker chain
    # #
    When I have a seed node SEED_B
    When I have a base node NODE_B1 connected to seed SEED_B
    When I have wallet WALLET_B1 connected to seed node SEED_B
    When I have wallet WALLET_B2 connected to seed node SEED_B
    When I have mining node MINER_B1 connected to base node SEED_B and wallet WALLET_B1
    When mining node MINER_B1 mines 2 blocks with min difficulty 1 and max difficulty 100
    Then node SEED_B is at height 2
    Then node NODE_B1 is at height 2
    When I mine 3 blocks on SEED_B
    Then wallet WALLET_B1 detects at least 2 coinbase transactions as Mined_Confirmed
    Then node SEED_B is at height 5
    Then node NODE_B1 is at height 5
    When I multi-send 2 transactions of 10000 uT from wallet WALLET_B1 to wallet WALLET_B2 at fee 20
    # #
    # # Connect Chain 1 and 2 in stages
    # #    # New node connects to weaker chain, receives all broadcast (not mined) transactions into mempool
    # #    # New node connects to stronger chain, then reorgs its complete chain
    # #    # New node mines blocks; no invalid inputs from the weaker chain should be used in the block template
    # #
    When I have a base node NODE_C connected to seed SEED_B
    Then node NODE_C is at height 5
    # # Wait for the reorg to filter through
<<<<<<< HEAD
    When I connect node SEED_A to node NODE_C
    Then all nodes are at height 4
=======
    # And I connect node SEED_A to node NODE_C
    # Then all nodes are at height 4
>>>>>>> b3380c75
    When I mine 2 blocks on NODE_C
    # Then all nodes are at height 6

  @flaky @long-running
  Scenario: Wallet SAF negotiation and cancellation with offline peers
    Given I have a seed node NODE
    When I have 1 base nodes connected to all seed nodes
    When I have wallet WALLET_A connected to all seed nodes
    When I have wallet WALLET_RECV connected to all seed nodes
    When I have mining node MINER connected to base node NODE and wallet WALLET_A
    When mining node MINER mines 5 blocks
    Then all nodes are at height 5
    Then I wait for wallet WALLET_A to have at least 10000000000 uT
    When I have non-default wallet WALLET_SENDER connected to all seed nodes using StoreAndForwardOnly
    When I send 100000000 uT from wallet WALLET_A to wallet WALLET_SENDER at fee 100
    When mining node MINER mines 5 blocks
    Then all nodes are at height 10
    Then I wait for wallet WALLET_SENDER to have at least 100000000 uT
    When I stop wallet WALLET_RECV
    When I send 1000000 uT without waiting for broadcast from wallet WALLET_SENDER to wallet WALLET_RECV at fee 100
    When wallet WALLET_SENDER detects last transaction is Pending
    # Then I stop wallet WALLET_SENDER
    # And I start wallet WALLET_RECV
    When I wait 5 seconds
    # When wallet WALLET_RECV detects all transactions are at least Pending
    # Then I cancel last transaction in wallet WALLET_RECV
    When I wait 15 seconds
    # Then I stop wallet WALLET_RECV
    # And I start wallet WALLET_SENDER
    # # This is a weirdness that I haven't been able to figure out. When you start WALLET_SENDER on the line above it
    # # requests SAF messages from the base nodes the base nodes get the request and attempt to send the stored messages
    # # but the connection fails. It requires a second reconnection and request for the SAF messages to be delivered.
    When I wait 10 seconds
    # Then I restart wallet WALLET_SENDER
    When I wait 10 seconds
    # Then I restart wallet WALLET_SENDER
    When I wait 30 seconds
    When mining node MINER mines 5 blocks
    Then all nodes are at height 15
    # When wallet WALLET_SENDER detects all transactions as Mined_Confirmed
    # And I start wallet WALLET_RECV
    When I wait 5 seconds
    # Then I restart wallet WALLET_RECV
    When I wait 5 seconds
    # Then I restart wallet WALLET_RECV
    # Then I wait for wallet WALLET_RECV to have at least 1000000 uT

  @critical
  Scenario: Wallet should cancel stale transactions
    Given I have a seed node NODE
    # And I have 1 base nodes connected to all seed nodes
    # And I have non-default wallet WALLET_SENDER connected to all seed nodes using StoreAndForwardOnly
    When I have wallet WALLET_RECV connected to all seed nodes
    # And I have mining node MINER connected to base node NODE and wallet WALLET_SENDER
    # And mining node MINER mines 5 blocks
    # Then all nodes are at height 5
    # Then I wait for wallet WALLET_SENDER to have at least 10000000000 uT
    # And I stop wallet WALLET_RECV
    When I wait 15 seconds
    # And I send 1000000 uT without waiting for broadcast from wallet WALLET_SENDER to wallet WALLET_RECV at fee 100
    # Then I cancel last transaction in wallet WALLET_SENDER
    # Then I restart wallet WALLET_RECV
    When I wait 15 seconds
    # When wallet WALLET_RECV detects last transaction is Cancelled

@critical 
  Scenario: Create burn transaction
    Given I have a seed node NODE
    # And I have 2 base nodes connected to all seed nodes
    When I have wallet WALLET_A connected to all seed nodes
    When I have wallet WALLET_B connected to all seed nodes
    When I have mining node MINER_A connected to base node NODE and wallet WALLET_A
    When I have mining node MINER_B connected to base node NODE and wallet WALLET_B
    # When mining node MINER_A mines 12 blocks
    # When mining node MINER_B mines 3 blocks
    # Then all nodes are at height 15
    # When I wait for wallet WALLET_A to have at least 221552530060 uT
    # When I create a burn transaction of 201552500000 uT from WALLET_A at fee 100
    # When mining node MINER_B mines 5 blocks
    # Then all nodes are at height 20
    # Then wallet WALLET_A detects all transactions as Mined_Confirmed
    # When I wait for wallet WALLET_A to have at least 20000000000 uT<|MERGE_RESOLUTION|>--- conflicted
+++ resolved
@@ -259,13 +259,8 @@
     When I have a base node NODE_C connected to seed SEED_B
     Then node NODE_C is at height 12
     # # Wait for the reorg to filter through
-<<<<<<< HEAD
     When I connect node SEED_A to node NODE_C
     Then all nodes are at height 10
-=======
-    # And I connect node SEED_A to node NODE_C
-    # Then all nodes are at height 10
->>>>>>> b3380c75
     When I mine 6 blocks on NODE_C
     # Then all nodes are at height 16
 
@@ -285,7 +280,6 @@
     When I start base node SEED
     When I have a base node NODE_A connected to seed SEED
     When I have a base node NODE_B connected to seed SEED
-<<<<<<< HEAD
     When I stop wallet WALLET_A
     When I start wallet WALLET_A
     When I start wallet WALLET_B
@@ -293,15 +287,6 @@
     When I mine 1 blocks on SEED
     Then all nodes are at height 6
     Then wallet WALLET_B detects all transactions are at least Pending
-=======
-    # And I stop wallet WALLET_A
-    # And I start wallet WALLET_A
-    # And I start wallet WALLET_B
-    # Then all nodes are at height 5
-    When I mine 1 blocks on SEED
-    # Then all nodes are at height 6
-    # Then wallet WALLET_B detects all transactions are at least Pending
->>>>>>> b3380c75
     When I wait 1 seconds
 
   Scenario: Short wallet clearing out invalid transactions after a reorg
@@ -350,13 +335,8 @@
     When I have a base node NODE_C connected to seed SEED_B
     Then node NODE_C is at height 5
     # # Wait for the reorg to filter through
-<<<<<<< HEAD
     When I connect node SEED_A to node NODE_C
     Then all nodes are at height 4
-=======
-    # And I connect node SEED_A to node NODE_C
-    # Then all nodes are at height 4
->>>>>>> b3380c75
     When I mine 2 blocks on NODE_C
     # Then all nodes are at height 6
 
