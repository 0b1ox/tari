--- conflicted
+++ resolved
@@ -212,11 +212,10 @@
 The new transaction balance is thus
 
 $$  
-<<<<<<< HEAD
 \begin{align}
-   & \sum(\mathrm{Inputs}) - \sum(\mathrm{Outputs}) + \sum(\mathrm{fee}_i.G)  \\\\
-  =& \sum\hat{C_i} - \sum\hat{C_j} + \sum(\mathrm{fee}_i.G)  \\\\
-  =& \sum(C_i + \mathrm{H}(C_i \Vert s_i).G) - \sum(C_j + \mathrm{H}(C_j \Vert s_j).G) + \sum(\mathrm{fee}.G)  
+   & \sum(\mathrm{Inputs}) - \sum(\mathrm{Outputs}) - \sum(\mathrm{fee}_i.G)  \\\\
+  =& \sum\hat{C_i} - \sum\hat{C_j} - \sum(\mathrm{fee}_i.G)  \\\\
+  =& \sum(C_i + \mathrm{H}(C_i \Vert s_i).G) - \sum(C_j + \mathrm{H}(C_j \Vert s_j).G) - \sum(\mathrm{fee}.G)
 \end{align}
 $$
 
@@ -238,19 +237,6 @@
 then the new transaction excess can be written as
 $$
     X_\mathrm{new} = X_s + \Lambda
-=======
-\begin{array}
-  .\sum(\mathrm{Inputs}) - \sum(\mathrm{Outputs}) - \sum(\mathrm{fee}_i.G)  \\\\
-  \sum\hat{C_i} - \sum\hat{C_j} - \sum(\mathrm{fee}_i.G)  \\\\
-  \sum(C_i + \mathrm{H}(C_i \Vert s_i).G) - \sum(C_j + \mathrm{H}(C_j \Vert s_j).G) - \sum(\mathrm{fee}.G)  \\\\
-  \text{If the accounting is correct, all values will cancel} \\\\
-  \sum(k_i + \mathrm{H}(C_i \Vert s_i).G) - \sum(k_j + \mathrm{H}(C_j \Vert s_j).G)  \\\\
-  \text{The sum of all the blinding factors (times G) is the definition of the excess,}\\; x_s\cdot G = X_s \\\\
-  X_s + \sum(\mathrm{H}(C_i \Vert s_i).G) - \sum(\mathrm{H}(C_j \Vert s_j).G) \\\\
-  \text{Define}\\, \Lambda = \sum(\mathrm{H}(C_i \Vert s_i).G) - \sum(\mathrm{H}(C_j \Vert s_j).G) \\\\
-  X_s + \Lambda \\\\
-\end{array}  
->>>>>>> 76cada2a
 $$
 
 The kernels are unmodified, except that the excess will now include \\( \Lambda \\), representing the sum of all the
@@ -320,7 +306,7 @@
     PushHeight,
     /// Push the associated 32-byte value onto the stack
     PushHash(Box<HashValue>),
-    /// Hash to top stack element with the Blake256 hash function and push the result to the stack
+    /// Hash the top stack element with the Blake256 hash function and push the result to the stack
     HashBlake256,
     /// Fail the script immediately. (Must be executed.)
     Return,
