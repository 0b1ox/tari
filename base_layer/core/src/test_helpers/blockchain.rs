//  Copyright 2020, The Tari Project
//
//  Redistribution and use in source and binary forms, with or without modification, are permitted provided that the
//  following conditions are met:
//
//  1. Redistributions of source code must retain the above copyright notice, this list of conditions and the following
//  disclaimer.
//
//  2. Redistributions in binary form must reproduce the above copyright notice, this list of conditions and the
//  following disclaimer in the documentation and/or other materials provided with the distribution.
//
//  3. Neither the name of the copyright holder nor the names of its contributors may be used to endorse or promote
//  products derived from this software without specific prior written permission.
//
//  THIS SOFTWARE IS PROVIDED BY THE COPYRIGHT HOLDERS AND CONTRIBUTORS "AS IS" AND ANY EXPRESS OR IMPLIED WARRANTIES,
//  INCLUDING, BUT NOT LIMITED TO, THE IMPLIED WARRANTIES OF MERCHANTABILITY AND FITNESS FOR A PARTICULAR PURPOSE ARE
//  DISCLAIMED. IN NO EVENT SHALL THE COPYRIGHT HOLDER OR CONTRIBUTORS BE LIABLE FOR ANY DIRECT, INDIRECT, INCIDENTAL,
//  SPECIAL, EXEMPLARY, OR CONSEQUENTIAL DAMAGES (INCLUDING, BUT NOT LIMITED TO, PROCUREMENT OF SUBSTITUTE GOODS OR
//  SERVICES; LOSS OF USE, DATA, OR PROFITS; OR BUSINESS INTERRUPTION) HOWEVER CAUSED AND ON ANY THEORY OF LIABILITY,
//  WHETHER IN CONTRACT, STRICT LIABILITY, OR TORT (INCLUDING NEGLIGENCE OR OTHERWISE) ARISING IN ANY WAY OUT OF THE
//  USE OF THIS SOFTWARE, EVEN IF ADVISED OF THE POSSIBILITY OF SUCH DAMAGE.

use crate::{
    blocks::{genesis_block::get_weatherwax_genesis_block, Block, BlockHeader},
    chain_storage::{
        create_lmdb_database,
        BlockAccumulatedData,
        BlockHeaderAccumulatedData,
        BlockchainBackend,
        BlockchainDatabase,
        BlockchainDatabaseConfig,
        ChainBlock,
        ChainHeader,
        ChainStorageError,
        DbKey,
        DbTransaction,
        DbValue,
        HorizonData,
        LMDBDatabase,
        MmrTree,
        PrunedOutput,
        Validators,
    },
    consensus::{
        chain_strength_comparer::ChainStrengthComparerBuilder,
        ConsensusConstantsBuilder,
        ConsensusManager,
        ConsensusManagerBuilder,
        Network,
    },
    transactions::{
        transaction::{TransactionInput, TransactionKernel, TransactionOutput},
        types::{CryptoFactories, HashOutput, Signature},
    },
    validation::{
        block_validators::{BodyOnlyMinusHeightValidator, OrphanBlockValidator},
        mocks::MockValidator,
    },
};
use croaring::Bitmap;
use std::{
    fs,
    ops::Deref,
    path::{Path, PathBuf},
};
use tari_common_types::chain_metadata::ChainMetadata;
use tari_storage::lmdb_store::LMDBConfig;
use tari_test_utils::paths::create_temporary_data_path;

/// Create a new blockchain database containing no blocks.
pub fn create_new_blockchain() -> BlockchainDatabase<TempDatabase> {
    let network = Network::Weatherwax;
    let consensus_constants = ConsensusConstantsBuilder::new(network).build();
    let genesis = get_weatherwax_genesis_block();
    let consensus_manager = ConsensusManagerBuilder::new(network)
        .with_consensus_constants(consensus_constants)
        .with_block(genesis)
        .on_ties(ChainStrengthComparerBuilder::new().by_height().build())
        .build();
    let validators = Validators::new(
        MockValidator::new(true),
        MockValidator::new(true),
        MockValidator::new(true),
    );
    create_store_with_consensus_and_validators(&consensus_manager, validators)
}

pub fn create_store_with_consensus_and_validators(
    rules: &ConsensusManager,
    validators: Validators<TempDatabase>,
) -> BlockchainDatabase<TempDatabase> {
    create_store_with_consensus_and_validators_and_config(&rules, validators, BlockchainDatabaseConfig::default())
}

pub fn create_store_with_consensus_and_validators_and_config(
    rules: &ConsensusManager,
    validators: Validators<TempDatabase>,
    config: BlockchainDatabaseConfig,
) -> BlockchainDatabase<TempDatabase> {
    let backend = create_test_db();
    BlockchainDatabase::new(backend, &rules, validators, config, false).unwrap()
}

pub fn create_store_with_consensus(rules: &ConsensusManager) -> BlockchainDatabase<TempDatabase> {
    let factories = CryptoFactories::default();
    let validators = Validators::new(
        BodyOnlyMinusHeightValidator::default(),
        MockValidator::new(true),
        OrphanBlockValidator::new(rules.clone(), factories),
    );
    create_store_with_consensus_and_validators(rules, validators)
}
pub fn create_test_blockchain_db() -> BlockchainDatabase<TempDatabase> {
    let network = Network::Weatherwax;
    let rules = ConsensusManagerBuilder::new(network).build();
    create_store_with_consensus(&rules)
}

pub fn create_test_db() -> TempDatabase {
    TempDatabase::new()
}

pub struct TempDatabase {
    path: PathBuf,
    db: LMDBDatabase,
}

impl TempDatabase {
    fn new() -> Self {
        let temp_path = create_temporary_data_path();

        Self {
            db: create_lmdb_database(&temp_path, LMDBConfig::default()).unwrap(),
            path: temp_path,
        }
    }
}

impl Deref for TempDatabase {
    type Target = LMDBDatabase;

    fn deref(&self) -> &Self::Target {
        &self.db
    }
}

impl Drop for TempDatabase {
    fn drop(&mut self) {
        if Path::new(&self.path).exists() {
            if let Err(e) = fs::remove_dir_all(&self.path) {
                println!("\n{:?}\n", e);
            }
        }
    }
}

impl BlockchainBackend for TempDatabase {
    fn write(&mut self, tx: DbTransaction) -> Result<(), ChainStorageError> {
        self.db.write(tx)
    }

    fn fetch(&self, key: &DbKey) -> Result<Option<DbValue>, ChainStorageError> {
        self.db.fetch(key)
    }

    fn contains(&self, key: &DbKey) -> Result<bool, ChainStorageError> {
        self.db.contains(key)
    }

<<<<<<< HEAD
    fn fetch_header_and_accumulated_data(
        &self,
        height: u64,
    ) -> Result<(BlockHeader, BlockHeaderAccumulatedData), ChainStorageError> {
        self.db.fetch_header_and_accumulated_data(height)
=======
    fn fetch_chain_header_by_height(&self, height: u64) -> Result<ChainHeader, ChainStorageError> {
        self.db.fetch_chain_header_by_height(height)
>>>>>>> f27cc244
    }

    fn fetch_header_accumulated_data(
        &self,
        hash: &HashOutput,
    ) -> Result<Option<BlockHeaderAccumulatedData>, ChainStorageError> {
        self.db.fetch_header_accumulated_data(hash)
    }

    fn fetch_chain_header_in_all_chains(&self, hash: &HashOutput) -> Result<Option<ChainHeader>, ChainStorageError> {
        self.db.fetch_chain_header_in_all_chains(hash)
    }

    fn fetch_header_containing_kernel_mmr(&self, mmr_position: u64) -> Result<ChainHeader, ChainStorageError> {
        self.db.fetch_header_containing_kernel_mmr(mmr_position)
    }

    fn fetch_header_containing_utxo_mmr(&self, mmr_position: u64) -> Result<ChainHeader, ChainStorageError> {
        self.db.fetch_header_containing_utxo_mmr(mmr_position)
    }

    fn is_empty(&self) -> Result<bool, ChainStorageError> {
        self.db.is_empty()
    }

    fn fetch_block_accumulated_data(
        &self,
        header_hash: &HashOutput,
    ) -> Result<Option<BlockAccumulatedData>, ChainStorageError> {
        self.db.fetch_block_accumulated_data(header_hash)
    }

    fn fetch_block_accumulated_data_by_height(
        &self,
        height: u64,
    ) -> Result<Option<BlockAccumulatedData>, ChainStorageError> {
        self.db.fetch_block_accumulated_data_by_height(height)
    }

    fn fetch_kernels_in_block(&self, header_hash: &HashOutput) -> Result<Vec<TransactionKernel>, ChainStorageError> {
        self.db.fetch_kernels_in_block(header_hash)
    }

    fn fetch_kernel_by_excess(
        &self,
        excess: &[u8],
    ) -> Result<Option<(TransactionKernel, HashOutput)>, ChainStorageError> {
        self.db.fetch_kernel_by_excess(excess)
    }

    fn fetch_kernel_by_excess_sig(
        &self,
        excess_sig: &Signature,
    ) -> Result<Option<(TransactionKernel, HashOutput)>, ChainStorageError> {
        self.db.fetch_kernel_by_excess_sig(excess_sig)
    }

    fn fetch_kernels_by_mmr_position(&self, start: u64, end: u64) -> Result<Vec<TransactionKernel>, ChainStorageError> {
        self.db.fetch_kernels_by_mmr_position(start, end)
    }

    fn fetch_utxos_by_mmr_position(
        &self,
        start: u64,
        end: u64,
        deleted: &Bitmap,
<<<<<<< HEAD
    ) -> Result<(Vec<PrunedOutput>, Bitmap), ChainStorageError> {
=======
    ) -> Result<(Vec<PrunedOutput>, Bitmap), ChainStorageError>
    {
>>>>>>> f27cc244
        self.db.fetch_utxos_by_mmr_position(start, end, deleted)
    }

    fn fetch_output(
        &self,
        output_hash: &HashOutput,
    ) -> Result<Option<(TransactionOutput, u32, u64)>, ChainStorageError> {
        self.db.fetch_output(output_hash)
    }

    fn fetch_outputs_in_block(&self, header_hash: &HashOutput) -> Result<Vec<PrunedOutput>, ChainStorageError> {
        self.db.fetch_outputs_in_block(header_hash)
    }

    fn fetch_inputs_in_block(&self, header_hash: &HashOutput) -> Result<Vec<TransactionInput>, ChainStorageError> {
        self.db.fetch_inputs_in_block(header_hash)
    }

    fn fetch_mmr_size(&self, tree: MmrTree) -> Result<u64, ChainStorageError> {
        self.db.fetch_mmr_size(tree)
    }

    fn fetch_mmr_leaf_index(&self, tree: MmrTree, hash: &HashOutput) -> Result<Option<u32>, ChainStorageError> {
        self.db.fetch_mmr_leaf_index(tree, hash)
    }

    fn orphan_count(&self) -> Result<usize, ChainStorageError> {
        self.db.orphan_count()
    }

    fn fetch_last_header(&self) -> Result<BlockHeader, ChainStorageError> {
        self.db.fetch_last_header()
    }

    fn fetch_tip_header(&self) -> Result<ChainHeader, ChainStorageError> {
        self.db.fetch_tip_header()
    }

    fn fetch_chain_metadata(&self) -> Result<ChainMetadata, ChainStorageError> {
        self.db.fetch_chain_metadata()
    }

    fn utxo_count(&self) -> Result<usize, ChainStorageError> {
        self.db.utxo_count()
    }

    fn kernel_count(&self) -> Result<usize, ChainStorageError> {
        self.db.kernel_count()
    }

    fn fetch_orphan_chain_tip_by_hash(&self, hash: &HashOutput) -> Result<Option<ChainHeader>, ChainStorageError> {
        self.db.fetch_orphan_chain_tip_by_hash(hash)
    }

    fn fetch_orphan_children_of(&self, hash: HashOutput) -> Result<Vec<Block>, ChainStorageError> {
        self.db.fetch_orphan_children_of(hash)
    }

<<<<<<< HEAD
    fn fetch_orphan_header_accumulated_data(
        &self,
        hash: HashOutput,
    ) -> Result<BlockHeaderAccumulatedData, ChainStorageError> {
        self.db.fetch_orphan_header_accumulated_data(hash)
=======
    fn fetch_orphan_chain_block(&self, hash: HashOutput) -> Result<Option<ChainBlock>, ChainStorageError> {
        self.db.fetch_orphan_chain_block(hash)
>>>>>>> f27cc244
    }

    fn delete_oldest_orphans(
        &mut self,
        horizon_height: u64,
        orphan_storage_capacity: usize,
    ) -> Result<(), ChainStorageError> {
        self.db.delete_oldest_orphans(horizon_height, orphan_storage_capacity)
    }

    fn fetch_monero_seed_first_seen_height(&self, seed: &str) -> Result<u64, ChainStorageError> {
        self.db.fetch_monero_seed_first_seen_height(seed)
    }

    fn fetch_horizon_data(&self) -> Result<Option<HorizonData>, ChainStorageError> {
        self.db.fetch_horizon_data()
    }
}<|MERGE_RESOLUTION|>--- conflicted
+++ resolved
@@ -167,16 +167,8 @@
         self.db.contains(key)
     }
 
-<<<<<<< HEAD
-    fn fetch_header_and_accumulated_data(
-        &self,
-        height: u64,
-    ) -> Result<(BlockHeader, BlockHeaderAccumulatedData), ChainStorageError> {
-        self.db.fetch_header_and_accumulated_data(height)
-=======
     fn fetch_chain_header_by_height(&self, height: u64) -> Result<ChainHeader, ChainStorageError> {
         self.db.fetch_chain_header_by_height(height)
->>>>>>> f27cc244
     }
 
     fn fetch_header_accumulated_data(
@@ -243,12 +235,7 @@
         start: u64,
         end: u64,
         deleted: &Bitmap,
-<<<<<<< HEAD
     ) -> Result<(Vec<PrunedOutput>, Bitmap), ChainStorageError> {
-=======
-    ) -> Result<(Vec<PrunedOutput>, Bitmap), ChainStorageError>
-    {
->>>>>>> f27cc244
         self.db.fetch_utxos_by_mmr_position(start, end, deleted)
     }
 
@@ -307,16 +294,8 @@
         self.db.fetch_orphan_children_of(hash)
     }
 
-<<<<<<< HEAD
-    fn fetch_orphan_header_accumulated_data(
-        &self,
-        hash: HashOutput,
-    ) -> Result<BlockHeaderAccumulatedData, ChainStorageError> {
-        self.db.fetch_orphan_header_accumulated_data(hash)
-=======
     fn fetch_orphan_chain_block(&self, hash: HashOutput) -> Result<Option<ChainBlock>, ChainStorageError> {
         self.db.fetch_orphan_chain_block(hash)
->>>>>>> f27cc244
     }
 
     fn delete_oldest_orphans(
