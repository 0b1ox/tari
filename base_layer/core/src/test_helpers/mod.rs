--- conflicted
+++ resolved
@@ -34,13 +34,10 @@
 use crate::{
     chain_storage::{BlockHeaderAccumulatedData, ChainHeader},
     consensus::{ConsensusManagerBuilder, Network},
-<<<<<<< HEAD
     proof_of_work::{sha3_difficulty, Difficulty},
-=======
     crypto::tari_utilities::Hashable,
     proof_of_work::{sha3_difficulty, Difficulty},
     test_helpers::blockchain::TempDatabase,
->>>>>>> f27cc244
     transactions::{types::CryptoFactories, CoinbaseBuilder},
     validation::{mocks::MockValidator, HeaderValidation},
 };
@@ -78,12 +75,9 @@
 }
 
 pub fn mine_to_difficulty(mut block: Block, difficulty: Difficulty) -> Result<Block, String> {
-<<<<<<< HEAD
-=======
     // When starting from the same nonce, in tests it becomes common to mine the same block more than once without the
     // hash changing. This introduces the required entropy
     block.header.nonce = rand::thread_rng().gen();
->>>>>>> f27cc244
     for _i in 0..10000 {
         if sha3_difficulty(&block.header) == difficulty {
             return Ok(block);
