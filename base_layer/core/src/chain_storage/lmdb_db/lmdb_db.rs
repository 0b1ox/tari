--- conflicted
+++ resolved
@@ -83,19 +83,7 @@
 use lmdb_zero::{ConstTransaction, Database, Environment, ReadTransaction, WriteTransaction};
 use log::*;
 use serde::{Deserialize, Serialize};
-<<<<<<< HEAD
 use std::{convert::TryFrom, fmt, fs, fs::File, path::Path, sync::Arc, time::Instant};
-=======
-use std::{
-    convert::TryFrom,
-    fmt,
-    fs,
-    fs::File,
-    path::{Path, PathBuf},
-    sync::Arc,
-    time::Instant,
-};
->>>>>>> f27cc244
 use tari_common_types::{
     chain_metadata::ChainMetadata,
     types::{BlockHash, BLOCK_HASH_LENGTH},
@@ -202,11 +190,7 @@
                     output,
                     mmr_position,
                 } => {
-<<<<<<< HEAD
                     self.insert_output(&write_txn, header_hash, header_height, *output, mmr_position)?;
-=======
-                    self.insert_output(&write_txn, header_hash, *output, mmr_position)?;
->>>>>>> f27cc244
                 },
                 InsertPrunedOutput {
                     header_hash,
@@ -242,29 +226,6 @@
                 },
                 InsertOrphanChainTip(hash) => {
                     lmdb_insert(
-<<<<<<< HEAD
-                        &write_txn,
-                        &self.orphan_chain_tips_db,
-                        &hash,
-                        &hash,
-                        "orphan_chain_tips",
-                    )?;
-                },
-                DeleteBlock(hash) => {
-                    self.delete_block_body(&write_txn, hash)?;
-                },
-                InsertMoneroSeedHeight(data, height) => {
-                    self.insert_monero_seed_height(&write_txn, data, height)?;
-                },
-                InsertChainOrphanBlock(chain_block) => {
-                    self.insert_orphan_block(&write_txn, &chain_block.block)?;
-                    lmdb_insert(
-                        &write_txn,
-                        &self.orphan_header_accumulated_data_db,
-                        chain_block.accumulated_data.hash.as_slice(),
-                        &chain_block.accumulated_data,
-                        "orphan_header_accumulated_data",
-=======
                         &write_txn,
                         &self.orphan_chain_tips_db,
                         &hash,
@@ -291,7 +252,7 @@
                         &write_txn,
                         chain_block.hash(),
                         chain_block.accumulated_data(),
->>>>>>> f27cc244
+                        "orphan_header_accumulated_data",
                     )?;
                 },
                 UpdatePrunedHashSet {
@@ -415,19 +376,13 @@
         output_hash: HashOutput,
         proof_hash: HashOutput,
         mmr_position: u32,
-<<<<<<< HEAD
     ) -> Result<(), ChainStorageError> {
-=======
-    ) -> Result<(), ChainStorageError>
-    {
         if !lmdb_exists(txn, &self.headers_db, header_hash.as_slice())? {
             return Err(ChainStorageError::InvalidOperation(format!(
                 "Unable to insert pruned output because header {} does not exist",
                 header_hash.to_hex()
             )));
         }
-
->>>>>>> f27cc244
         let key = format!(
             "{}-{:010}-{}-{}",
             header_hash.to_hex(),
@@ -706,15 +661,11 @@
         Ok(())
     }
 
-<<<<<<< HEAD
     fn delete_block_body(
         &mut self,
         write_txn: &WriteTransaction<'_>,
         hash: HashOutput,
     ) -> Result<(), ChainStorageError> {
-=======
-    fn delete_block_body(&self, write_txn: &WriteTransaction<'_>, hash: HashOutput) -> Result<(), ChainStorageError> {
->>>>>>> f27cc244
         let hash_hex = hash.to_hex();
         debug!(target: LOG_TARGET, "Deleting block `{}`", hash_hex);
         debug!(target: LOG_TARGET, "Deleting UTXOs...");
@@ -753,11 +704,46 @@
         Ok(())
     }
 
-<<<<<<< HEAD
-    fn delete_orphan(&mut self, txn: &WriteTransaction<'_>, hash: HashOutput) -> Result<(), ChainStorageError> {
-=======
+    fn delete_block_body(&self, write_txn: &WriteTransaction<'_>, hash: HashOutput) -> Result<(), ChainStorageError> {
+        let hash_hex = hash.to_hex();
+        debug!(target: LOG_TARGET, "Deleting block `{}`", hash_hex);
+        debug!(target: LOG_TARGET, "Deleting UTXOs...");
+        let height = self
+            .fetch_height_from_hash(&write_txn, &hash)
+            .or_not_found("Block", "hash", hash.to_hex())?;
+        lmdb_delete(&write_txn, &self.block_accumulated_data_db, &height)?;
+        let rows = lmdb_delete_keys_starting_with::<TransactionOutputRowData>(&write_txn, &self.utxos_db, &hash_hex)?;
+
+        for utxo in rows {
+            trace!(target: LOG_TARGET, "Deleting UTXO `{}`", to_hex(&utxo.hash));
+            lmdb_delete(&write_txn, &self.txos_hash_to_index_db, utxo.hash.as_slice())?;
+        }
+        debug!(target: LOG_TARGET, "Deleting kernels...");
+        let kernels =
+            lmdb_delete_keys_starting_with::<TransactionKernelRowData>(&write_txn, &self.kernels_db, &hash_hex)?;
+        for kernel in kernels {
+            trace!(
+                target: LOG_TARGET,
+                "Deleting excess `{}`",
+                to_hex(kernel.kernel.excess.as_bytes())
+            );
+            lmdb_delete(&write_txn, &self.kernel_excess_index, kernel.kernel.excess.as_bytes())?;
+            let mut excess_sig_key = Vec::<u8>::new();
+            excess_sig_key.extend(kernel.kernel.excess_sig.get_public_nonce().as_bytes());
+            excess_sig_key.extend(kernel.kernel.excess_sig.get_signature().as_bytes());
+            trace!(
+                target: LOG_TARGET,
+                "Deleting excess signature `{}`",
+                to_hex(&excess_sig_key)
+            );
+            lmdb_delete(&write_txn, &self.kernel_excess_sig_index, excess_sig_key.as_slice())?;
+        }
+        debug!(target: LOG_TARGET, "Deleting Inputs...");
+        lmdb_delete_keys_starting_with::<TransactionInputRowData>(&write_txn, &self.inputs_db, &hash_hex)?;
+        Ok(())
+    }
+
     fn delete_orphan(&self, txn: &WriteTransaction<'_>, hash: HashOutput) -> Result<(), ChainStorageError> {
->>>>>>> f27cc244
         if let Some(orphan) = lmdb_get::<_, Block>(&txn, &self.orphans_db, hash.as_slice())? {
             let parent_hash = orphan.header.prev_hash;
             lmdb_delete_key_value(&txn, &self.orphan_parent_map_index, parent_hash.as_slice(), &hash)?;
@@ -936,20 +922,12 @@
     }
 
     fn update_block_accumulated_data_kernel_sum(
-<<<<<<< HEAD
-        &mut self,
-        write_txn: &WriteTransaction<'_>,
-        header_hash: HashOutput,
-        kernel_sum: Commitment,
-    ) -> Result<(), ChainStorageError> {
-=======
         &self,
         write_txn: &WriteTransaction<'_>,
         header_hash: HashOutput,
         kernel_sum: Commitment,
     ) -> Result<(), ChainStorageError>
     {
->>>>>>> f27cc244
         let height = self.fetch_height_from_hash(&write_txn, &header_hash).or_not_found(
             "BlockHash",
             "hash",
@@ -965,20 +943,12 @@
     }
 
     fn update_deleted_block_accumulated_data_with_diff(
-<<<<<<< HEAD
-        &mut self,
-        write_txn: &WriteTransaction<'_>,
-        header_hash: HashOutput,
-        deleted: Bitmap,
-    ) -> Result<(), ChainStorageError> {
-=======
         &self,
         write_txn: &WriteTransaction<'_>,
         header_hash: HashOutput,
         deleted: Bitmap,
     ) -> Result<(), ChainStorageError>
     {
->>>>>>> f27cc244
         let height = self.fetch_height_from_hash(&write_txn, &header_hash).or_not_found(
             "BlockHash",
             "hash",
@@ -1004,20 +974,12 @@
     }
 
     fn insert_monero_seed_height(
-<<<<<<< HEAD
-        &mut self,
-        write_txn: &WriteTransaction<'_>,
-        seed: String,
-        height: u64,
-    ) -> Result<(), ChainStorageError> {
-=======
         &self,
         write_txn: &WriteTransaction<'_>,
         seed: String,
         height: u64,
     ) -> Result<(), ChainStorageError>
     {
->>>>>>> f27cc244
         let current_height = lmdb_get(&write_txn, &self.monero_seed_height_db, seed.as_str())?.unwrap_or(std::u64::MAX);
         if height < current_height {
             lmdb_replace(&write_txn, &self.monero_seed_height_db, seed.as_str(), &height)?;
@@ -1026,21 +988,13 @@
     }
 
     fn update_pruned_hash_set(
-<<<<<<< HEAD
-        &mut self,
-=======
-        &self,
->>>>>>> f27cc244
+        &self,
         write_txn: &WriteTransaction<'_>,
         mmr_tree: MmrTree,
         header_hash: HashOutput,
         pruned_hash_set: PrunedHashSet,
-<<<<<<< HEAD
-    ) -> Result<(), ChainStorageError> {
-=======
     ) -> Result<(), ChainStorageError>
     {
->>>>>>> f27cc244
         let height = self.fetch_height_from_hash(&write_txn, &header_hash).or_not_found(
             "BlockHash",
             "hash",
@@ -1060,20 +1014,12 @@
     }
 
     fn prune_outputs_and_update_horizon(
-<<<<<<< HEAD
-        &mut self,
-        write_txn: &WriteTransaction<'_>,
-        output_positions: Vec<u32>,
-        horizon: u64,
-    ) -> Result<(), ChainStorageError> {
-=======
         &self,
         write_txn: &WriteTransaction<'_>,
         output_positions: Vec<u32>,
         horizon: u64,
     ) -> Result<(), ChainStorageError>
     {
->>>>>>> f27cc244
         for pos in output_positions {
             let (_height, hash) =
                 lmdb_first_after::<_, (u64, Vec<u8>)>(&write_txn, &self.output_mmr_size_index, &pos.to_be_bytes())
@@ -1134,13 +1080,8 @@
     fn fetch_header_accumulated_data_by_height(
         &self,
         txn: &ReadTransaction,
-<<<<<<< HEAD
+        height: u64,
     ) -> Result<Option<BlockHeaderAccumulatedData>, ChainStorageError> {
-=======
-        height: u64,
-    ) -> Result<Option<BlockHeaderAccumulatedData>, ChainStorageError>
-    {
->>>>>>> f27cc244
         lmdb_get(&txn, &self.header_accumulated_data_db, &height)
     }
 
@@ -1295,16 +1236,8 @@
         })
     }
 
-<<<<<<< HEAD
-    fn fetch_header_and_accumulated_data(
-        &self,
-        height: u64,
-    ) -> Result<(BlockHeader, BlockHeaderAccumulatedData), ChainStorageError> {
-        let txn = ReadTransaction::new(&*self.env).map_err(|e| ChainStorageError::AccessError(e.to_string()))?;
-=======
     fn fetch_chain_header_by_height(&self, height: u64) -> Result<ChainHeader, ChainStorageError> {
         let txn = self.read_transaction()?;
->>>>>>> f27cc244
 
         let header: BlockHeader =
             lmdb_get(&txn, &self.headers_db, &height)?.ok_or_else(|| ChainStorageError::ValueNotFound {
@@ -1335,18 +1268,9 @@
     fn fetch_header_accumulated_data(
         &self,
         hash: &HashOutput,
-<<<<<<< HEAD
     ) -> Result<Option<BlockHeaderAccumulatedData>, ChainStorageError> {
-        let txn = ReadTransaction::new(&*self.env).map_err(|e| ChainStorageError::AccessError(e.to_string()))?;
-
-        let height: Option<u64> = self.fetch_height_from_hash(&txn, hash)?;
-
-=======
-    ) -> Result<Option<BlockHeaderAccumulatedData>, ChainStorageError>
-    {
         let txn = self.read_transaction()?;
         let height = self.fetch_height_from_hash(&txn, hash)?;
->>>>>>> f27cc244
         if let Some(h) = height {
             self.fetch_header_accumulated_data_by_height(&txn, h)
         } else {
@@ -1465,14 +1389,8 @@
     fn fetch_block_accumulated_data(
         &self,
         header_hash: &HashOutput,
-<<<<<<< HEAD
     ) -> Result<Option<BlockAccumulatedData>, ChainStorageError> {
-        let txn = ReadTransaction::new(&*self.env)?;
-=======
-    ) -> Result<Option<BlockAccumulatedData>, ChainStorageError>
-    {
-        let txn = self.read_transaction()?;
->>>>>>> f27cc244
+        let txn = self.read_transaction()?;
         if let Some(height) = self.fetch_height_from_hash(&txn, header_hash)? {
             self.fetch_block_accumulated_data(&txn, height)
         } else {
@@ -1483,14 +1401,8 @@
     fn fetch_block_accumulated_data_by_height(
         &self,
         height: u64,
-<<<<<<< HEAD
     ) -> Result<Option<BlockAccumulatedData>, ChainStorageError> {
-        let txn = ReadTransaction::new(&*self.env)?;
-=======
-    ) -> Result<Option<BlockAccumulatedData>, ChainStorageError>
-    {
-        let txn = self.read_transaction()?;
->>>>>>> f27cc244
+        let txn = self.read_transaction()?;
         self.fetch_block_accumulated_data(&txn, height)
     }
 
@@ -1507,14 +1419,8 @@
     fn fetch_kernel_by_excess(
         &self,
         excess: &[u8],
-<<<<<<< HEAD
     ) -> Result<Option<(TransactionKernel, HashOutput)>, ChainStorageError> {
-        let txn = ReadTransaction::new(&*self.env)?;
-=======
-    ) -> Result<Option<(TransactionKernel, HashOutput)>, ChainStorageError>
-    {
-        let txn = self.read_transaction()?;
->>>>>>> f27cc244
+        let txn = self.read_transaction()?;
         if let Some((header_hash, mmr_position, hash)) =
             lmdb_get::<_, (HashOutput, u32, HashOutput)>(&txn, &self.kernel_excess_index, excess)?
         {
@@ -1529,14 +1435,8 @@
     fn fetch_kernel_by_excess_sig(
         &self,
         excess_sig: &Signature,
-<<<<<<< HEAD
     ) -> Result<Option<(TransactionKernel, HashOutput)>, ChainStorageError> {
-        let txn = ReadTransaction::new(&*self.env)?;
-=======
-    ) -> Result<Option<(TransactionKernel, HashOutput)>, ChainStorageError>
-    {
-        let txn = self.read_transaction()?;
->>>>>>> f27cc244
+        let txn = self.read_transaction()?;
         let mut key = Vec::<u8>::new();
         key.extend(excess_sig.get_public_nonce().as_bytes());
         key.extend(excess_sig.get_signature().as_bytes());
@@ -1616,14 +1516,8 @@
         start: u64,
         end: u64,
         deleted: &Bitmap,
-<<<<<<< HEAD
     ) -> Result<(Vec<PrunedOutput>, Bitmap), ChainStorageError> {
-        let txn = ReadTransaction::new(&*self.env)?;
-=======
-    ) -> Result<(Vec<PrunedOutput>, Bitmap), ChainStorageError>
-    {
-        let txn = self.read_transaction()?;
->>>>>>> f27cc244
+        let txn = self.read_transaction()?;
         let start_height = lmdb_first_after(&txn, &self.output_mmr_size_index, &(start + 1).to_be_bytes())?
             .ok_or_else(|| {
                 ChainStorageError::InvalidQuery(format!(
@@ -1921,20 +1815,6 @@
         Ok(res)
     }
 
-<<<<<<< HEAD
-    fn fetch_orphan_header_accumulated_data(
-        &self,
-        hash: HashOutput,
-    ) -> Result<BlockHeaderAccumulatedData, ChainStorageError> {
-        let txn = ReadTransaction::new(&*self.env).map_err(|e| ChainStorageError::AccessError(e.to_string()))?;
-        lmdb_get(&txn, &self.orphan_header_accumulated_data_db, hash.as_slice())?.ok_or_else(|| {
-            ChainStorageError::ValueNotFound {
-                entity: "Orphan accumulated data".to_string(),
-                field: "hash".to_string(),
-                value: hash.to_hex(),
-            }
-        })
-=======
     fn fetch_orphan_chain_block(&self, hash: HashOutput) -> Result<Option<ChainBlock>, ChainStorageError> {
         let txn = self.read_transaction()?;
         match lmdb_get::<_, Block>(&txn, &self.orphans_db, hash.as_slice())? {
@@ -1959,7 +1839,6 @@
             },
             None => Ok(None),
         }
->>>>>>> f27cc244
     }
 
     fn delete_oldest_orphans(
