// Copyright 2019. The Tari Project
//
// Redistribution and use in source and binary forms, with or without modification, are permitted provided that the
// following conditions are met:
//
// 1. Redistributions of source code must retain the above copyright notice, this list of conditions and the following
// disclaimer.
//
// 2. Redistributions in binary form must reproduce the above copyright notice, this list of conditions and the
// following disclaimer in the documentation and/or other materials provided with the distribution.
//
// 3. Neither the name of the copyright holder nor the names of its contributors may be used to endorse or promote
// products derived from this software without specific prior written permission.
//
// THIS SOFTWARE IS PROVIDED BY THE COPYRIGHT HOLDERS AND CONTRIBUTORS "AS IS" AND ANY EXPRESS OR IMPLIED WARRANTIES,
// INCLUDING, BUT NOT LIMITED TO, THE IMPLIED WARRANTIES OF MERCHANTABILITY AND FITNESS FOR A PARTICULAR PURPOSE ARE
// DISCLAIMED. IN NO EVENT SHALL THE COPYRIGHT HOLDER OR CONTRIBUTORS BE LIABLE FOR ANY DIRECT, INDIRECT, INCIDENTAL,
// SPECIAL, EXEMPLARY, OR CONSEQUENTIAL DAMAGES (INCLUDING, BUT NOT LIMITED TO, PROCUREMENT OF SUBSTITUTE GOODS OR
// SERVICES; LOSS OF USE, DATA, OR PROFITS; OR BUSINESS INTERRUPTION) HOWEVER CAUSED AND ON ANY THEORY OF LIABILITY,
// WHETHER IN CONTRACT, STRICT LIABILITY, OR TORT (INCLUDING NEGLIGENCE OR OTHERWISE) ARISING IN ANY WAY OUT OF THE
// USE OF THIS SOFTWARE, EVEN IF ADVISED OF THE POSSIBILITY OF SUCH DAMAGE.

use std::fmt;

use digest::Digest;
use serde::{Deserialize, Serialize};
<<<<<<< HEAD
use tari_common_types::{
    transaction::TxId,
    types::{BlindingFactor, ComSignature, PrivateKey, PublicKey, RangeProofService, Signature},
=======
use tari_common_types::types::{
    BlindingFactor,
    ComSignature,
    HashOutput,
    PrivateKey,
    PublicKey,
    RangeProofService,
    Signature,
>>>>>>> 5b0c7c94
};
use tari_crypto::{
    keys::PublicKey as PublicKeyTrait,
    ristretto::pedersen::{PedersenCommitment, PedersenCommitmentFactory},
    script::TariScript,
    tari_utilities::ByteArray,
};

use crate::{
    consensus::ConsensusConstants,
    transactions::{
        crypto_factories::CryptoFactories,
        fee::Fee,
        tari_amount::*,
        transaction::{
            KernelBuilder,
            KernelFeatures,
            OutputFeatures,
            Transaction,
            TransactionBuilder,
            TransactionInput,
            TransactionOutput,
            UnblindedOutput,
            MAX_TRANSACTION_INPUTS,
            MAX_TRANSACTION_OUTPUTS,
        },
        transaction_protocol::{
            build_challenge,
            recipient::{RecipientInfo, RecipientSignedMessage},
            sender_transaction_protocol_builder::SenderTransactionProtocolBuilder,
            TransactionMetadata,
            TransactionProtocolError as TPE,
        },
    },
};

//----------------------------------------   Local Data types     ----------------------------------------------------//

/// This struct contains all the information that a transaction initiator (the sender) will manage throughout the
/// Transaction construction process.
// TODO: Investigate necessity to use the 'Serialize' and 'Deserialize' traits here; this could potentially leak
// TODO:   information when least expected.
#[derive(Clone, Debug, Serialize, Deserialize, PartialEq)]
pub(super) struct RawTransactionInfo {
    pub num_recipients: usize,
    // The sum of self-created outputs plus change
    pub amount_to_self: MicroTari,
    pub tx_id: TxId,
    pub amounts: Vec<MicroTari>,
    pub recipient_scripts: Vec<TariScript>,
    pub recipient_output_features: Vec<OutputFeatures>,
    pub recipient_sender_offset_private_keys: Vec<PrivateKey>,
    // The sender's portion of the public commitment nonce
    pub private_commitment_nonces: Vec<PrivateKey>,
    pub change: MicroTari,
    pub change_output_metadata_signature: Option<ComSignature>,
    pub change_sender_offset_public_key: Option<PublicKey>,
    pub unblinded_change_output: Option<UnblindedOutput>,
    pub metadata: TransactionMetadata,
    pub inputs: Vec<TransactionInput>,
    pub outputs: Vec<TransactionOutput>,
    pub offset: BlindingFactor,
    // The sender's blinding factor shifted by the sender-selected offset
    pub offset_blinding_factor: BlindingFactor,
    pub gamma: PrivateKey,
    pub public_excess: PublicKey,
    // The sender's private nonce
    pub private_nonce: PrivateKey,
    // The sender's public nonce
    pub public_nonce: PublicKey,
    // The sum of all public nonces
    pub public_nonce_sum: PublicKey,
    #[serde(skip)]
    pub recipient_info: RecipientInfo,
    pub signatures: Vec<Signature>,
    pub message: String,
    pub height: Option<u64>,
    pub prev_header: Option<HashOutput>,
}

#[derive(Debug, Clone, PartialEq, Eq, Default, Serialize, Deserialize)]
pub struct SingleRoundSenderData {
    /// The transaction id for the recipient
    pub tx_id: TxId,
    /// The amount, in µT, being sent to the recipient
    pub amount: MicroTari,
    /// The offset public excess for this transaction
    pub public_excess: PublicKey,
    /// The sender's public nonce
    pub public_nonce: PublicKey,
    /// The transaction metadata
    pub metadata: TransactionMetadata,
    /// Plain text message to receiver
    pub message: String,
    /// The output's features
    pub features: OutputFeatures,
    /// Script Hash
    pub script: TariScript,
    /// Script offset public key
    pub sender_offset_public_key: PublicKey,
    /// The sender's portion of the public commitment nonce
    pub public_commitment_nonce: PublicKey,
}

#[derive(Debug, Clone, Serialize, Deserialize)]
pub enum TransactionSenderMessage {
    None,
    Single(Box<SingleRoundSenderData>),
    // TODO: Three round types
    Multiple,
}

impl TransactionSenderMessage {
    pub fn new_single_round_message(single_round_data: SingleRoundSenderData) -> Self {
        Self::Single(Box::new(single_round_data))
    }

    pub fn single(&self) -> Option<&SingleRoundSenderData> {
        match self {
            TransactionSenderMessage::Single(m) => Some(m),
            _ => None,
        }
    }
}

//----------------------------------------  Sender State Protocol ----------------------------------------------------//
#[derive(Clone, Debug, Serialize, Deserialize, PartialEq)]
pub struct SenderTransactionProtocol {
    state: SenderState,
}

impl SenderTransactionProtocol {
    /// Begin constructing a new transaction. All the up-front data is collected via the
    /// `SenderTransactionProtocolBuilder` builder function
    pub fn builder(num_recipients: usize, consensus_constants: ConsensusConstants) -> SenderTransactionProtocolBuilder {
        SenderTransactionProtocolBuilder::new(num_recipients, consensus_constants)
    }

    /// Convenience method to check whether we're receiving recipient data
    pub fn is_collecting_single_signature(&self) -> bool {
        matches!(&self.state, SenderState::CollectingSingleSignature(_))
    }

    /// Convenience method to check whether we're ready to send a message to a single recipient
    pub fn is_single_round_message_ready(&self) -> bool {
        matches!(&self.state, SenderState::SingleRoundMessageReady(_))
    }

    /// Method to determine if we are in the SenderState::Finalizing state
    pub fn is_finalizing(&self) -> bool {
        matches!(&self.state, SenderState::Finalizing(_))
    }

    /// Method to determine if we are in the SenderState::FinalizedTransaction state
    pub fn is_finalized(&self) -> bool {
        matches!(&self.state, SenderState::FinalizedTransaction(_))
    }

    pub fn get_transaction(&self) -> Result<&Transaction, TPE> {
        match &self.state {
            SenderState::FinalizedTransaction(tx) => Ok(tx),
            _ => Err(TPE::InvalidStateError),
        }
    }

    /// Returns the finalized transaction if the protocol is in the Finalised state and consumes the protocol object.
    /// Otherwise it returns an `InvalidStateError`. To keep the object and return a reference to the transaction, see
    /// [get_transaction].
    pub fn take_transaction(self) -> Result<Transaction, TPE> {
        match self.state {
            SenderState::FinalizedTransaction(tx) => Ok(tx),
            _ => Err(TPE::InvalidStateError),
        }
    }

    /// Method to determine if the transaction protocol has failed
    pub fn is_failed(&self) -> bool {
        matches!(&self.state, SenderState::Failed(_))
    }

    /// Method to return the error behind a failure, if one has occurred
    pub fn failure_reason(&self) -> Option<TPE> {
        match &self.state {
            SenderState::Failed(e) => Some(e.clone()),
            _ => None,
        }
    }

    /// Method to check if the provided tx_id matches this transaction
    pub fn check_tx_id(&self, tx_id: TxId) -> bool {
        match &self.state {
            SenderState::Finalizing(info) |
            SenderState::SingleRoundMessageReady(info) |
            SenderState::CollectingSingleSignature(info) => info.tx_id == tx_id,
            _ => false,
        }
    }

    pub fn get_tx_id(&self) -> Result<TxId, TPE> {
        match &self.state {
            SenderState::Finalizing(info) |
            SenderState::SingleRoundMessageReady(info) |
            SenderState::CollectingSingleSignature(info) => Ok(info.tx_id),
            _ => Err(TPE::InvalidStateError),
        }
    }

    pub fn get_total_amount(&self) -> Result<MicroTari, TPE> {
        match &self.state {
            SenderState::Initializing(info) |
            SenderState::Finalizing(info) |
            SenderState::SingleRoundMessageReady(info) |
            SenderState::CollectingSingleSignature(info) => Ok(info.amounts.iter().sum()),
            SenderState::FinalizedTransaction(_) => Err(TPE::InvalidStateError),
            SenderState::Failed(_) => Err(TPE::InvalidStateError),
        }
    }

    /// This function will return the total value of outputs being sent to yourself in the transaction
    pub fn get_amount_to_self(&self) -> Result<MicroTari, TPE> {
        match &self.state {
            SenderState::Initializing(info) |
            SenderState::Finalizing(info) |
            SenderState::SingleRoundMessageReady(info) |
            SenderState::CollectingSingleSignature(info) => Ok(info.amount_to_self),
            SenderState::FinalizedTransaction(_) => Err(TPE::InvalidStateError),
            SenderState::Failed(_) => Err(TPE::InvalidStateError),
        }
    }

    /// This function will return the value of the change transaction
    pub fn get_change_amount(&self) -> Result<MicroTari, TPE> {
        match &self.state {
            SenderState::Initializing(info) |
            SenderState::Finalizing(info) |
            SenderState::SingleRoundMessageReady(info) |
            SenderState::CollectingSingleSignature(info) => Ok(info.change),
            SenderState::FinalizedTransaction(_) => Err(TPE::InvalidStateError),
            SenderState::Failed(_) => Err(TPE::InvalidStateError),
        }
    }

    /// This function will return the change output
    pub fn get_change_unblinded_output(&self) -> Result<Option<UnblindedOutput>, TPE> {
        match &self.state {
            SenderState::Initializing(info) |
            SenderState::Finalizing(info) |
            SenderState::SingleRoundMessageReady(info) |
            SenderState::CollectingSingleSignature(info) => Ok(info.unblinded_change_output.clone()),
            SenderState::FinalizedTransaction(_) => Err(TPE::InvalidStateError),
            SenderState::Failed(_) => Err(TPE::InvalidStateError),
        }
    }

    /// This function will return the metadata signature of the change output
    pub fn get_change_output_metadata_signature(&self) -> Result<Option<ComSignature>, TPE> {
        match &self.state {
            SenderState::Initializing(info) |
            SenderState::Finalizing(info) |
            SenderState::SingleRoundMessageReady(info) |
            SenderState::CollectingSingleSignature(info) => Ok(info.change_output_metadata_signature.clone()),
            SenderState::FinalizedTransaction(_) => Err(TPE::InvalidStateError),
            SenderState::Failed(_) => Err(TPE::InvalidStateError),
        }
    }

    /// This function will return the the script offset public key of the change transaction
    pub fn get_change_sender_offset_public_key(&self) -> Result<Option<PublicKey>, TPE> {
        match &self.state {
            SenderState::Initializing(info) |
            SenderState::Finalizing(info) |
            SenderState::SingleRoundMessageReady(info) |
            SenderState::CollectingSingleSignature(info) => Ok(info.change_sender_offset_public_key.clone()),
            SenderState::FinalizedTransaction(_) => Err(TPE::InvalidStateError),
            SenderState::Failed(_) => Err(TPE::InvalidStateError),
        }
    }

    /// This function will return the script offset private keys for a single recipient
    pub fn get_recipient_sender_offset_private_key(&self, recipient_index: usize) -> Result<PrivateKey, TPE> {
        match &self.state {
            SenderState::Initializing(info) |
            SenderState::Finalizing(info) |
            SenderState::SingleRoundMessageReady(info) |
            SenderState::CollectingSingleSignature(info) => Ok({
                info.recipient_sender_offset_private_keys
                    .get(recipient_index)
                    .ok_or(TPE::ScriptOffsetPrivateKeyNotFound)?
                    .clone()
            }),
            SenderState::FinalizedTransaction(_) => Err(TPE::InvalidStateError),
            SenderState::Failed(_) => Err(TPE::InvalidStateError),
        }
    }

    /// This function will return the value of the fee of this transaction
    pub fn get_fee_amount(&self) -> Result<MicroTari, TPE> {
        match &self.state {
            SenderState::Initializing(info) |
            SenderState::Finalizing(info) |
            SenderState::SingleRoundMessageReady(info) |
            SenderState::CollectingSingleSignature(info) => Ok(info.metadata.fee),
            SenderState::FinalizedTransaction(info) => {
                Ok(info.body.kernels().first().ok_or(TPE::InvalidStateError)?.fee)
            },
            SenderState::Failed(_) => Err(TPE::InvalidStateError),
        }
    }

    /// Build the sender's message for the single-round protocol (one recipient) and move to next State
    pub fn build_single_round_message(&mut self) -> Result<SingleRoundSenderData, TPE> {
        match &self.state {
            SenderState::SingleRoundMessageReady(info) => {
                let result = self.get_single_round_message()?;
                self.state = SenderState::CollectingSingleSignature(info.clone());
                Ok(result)
            },
            _ => Err(TPE::InvalidStateError),
        }
    }

    /// Return the single round sender message
    pub fn get_single_round_message(&self) -> Result<SingleRoundSenderData, TPE> {
        match &self.state {
            SenderState::SingleRoundMessageReady(info) | SenderState::CollectingSingleSignature(info) => {
                let recipient_output_features = info.recipient_output_features.first().cloned().ok_or_else(|| {
                    TPE::IncompleteStateError("The recipient output features should be available".to_string())
                })?;
                let recipient_script =
                    info.recipient_scripts.first().cloned().ok_or_else(|| {
                        TPE::IncompleteStateError("The recipient script should be available".to_string())
                    })?;
                let recipient_script_offset_secret_key =
                    info.recipient_sender_offset_private_keys.first().ok_or_else(|| {
                        TPE::IncompleteStateError("The recipient script offset should be available".to_string())
                    })?;
                let private_commitment_nonce = info.private_commitment_nonces.first().ok_or_else(|| {
                    TPE::IncompleteStateError("The sender's private commitment nonce should be available".to_string())
                })?;

                Ok(SingleRoundSenderData {
                    tx_id: info.tx_id,
                    amount: self.get_total_amount()?,
                    public_nonce: info.public_nonce.clone(),
                    public_excess: info.public_excess.clone(),
                    metadata: info.metadata.clone(),
                    message: info.message.clone(),
                    features: recipient_output_features,
                    script: recipient_script,
                    sender_offset_public_key: PublicKey::from_secret_key(recipient_script_offset_secret_key),
                    public_commitment_nonce: PublicKey::from_secret_key(private_commitment_nonce),
                })
            },
            _ => Err(TPE::InvalidStateError),
        }
    }

    /// Add the signed transaction from the recipient and move to the next state
    pub fn add_single_recipient_info(
        &mut self,
        rec: RecipientSignedMessage,
        prover: &RangeProofService,
    ) -> Result<(), TPE> {
        match &mut self.state {
            SenderState::CollectingSingleSignature(info) => {
                rec.output.verify_range_proof(prover)?;
                // Consolidate transaction info
                info.outputs.push(rec.output.clone());

                // Update Gamma with this output
                let recipient_sender_offset_private_key =
                    info.recipient_sender_offset_private_keys.first().ok_or_else(|| {
                        TPE::IncompleteStateError(
                            "For single recipient there should be one recipient script offset".to_string(),
                        )
                    })?;
                info.gamma = info.gamma.clone() - recipient_sender_offset_private_key.clone();

                // Finalize the combined metadata signature by adding the receiver signature portion
                let private_commitment_nonce = info.private_commitment_nonces.first().ok_or_else(|| {
                    TPE::IncompleteStateError("The sender's private commitment nonce should be available".to_string())
                })?;
                let index = info.outputs.len() - 1;
                if info.outputs[index].verify_metadata_signature().is_err() {
                    info.outputs[index].metadata_signature = SenderTransactionProtocol::finalize_metadata_signature(
                        private_commitment_nonce,
                        recipient_sender_offset_private_key,
                        &info.outputs[index].clone(),
                        &PedersenCommitmentFactory::default(),
                    )?;
                }

                // Nonce is in the signature, so we'll add those together later
                info.public_excess = &info.public_excess + &rec.public_spend_key;
                info.public_nonce_sum = &info.public_nonce_sum + rec.partial_signature.get_public_nonce();
                info.signatures.push(rec.partial_signature);
                self.state = SenderState::Finalizing(info.clone());
                Ok(())
            },
            _ => Err(TPE::InvalidStateError),
        }
    }

    fn finalize_metadata_signature(
        private_commitment_nonce: &PrivateKey,
        sender_offset_private_key: &PrivateKey,
        output: &TransactionOutput,
        commitment_factory: &PedersenCommitmentFactory,
    ) -> Result<ComSignature, TPE> {
        // Create sender signature
        let public_commitment_nonce = PublicKey::from_secret_key(private_commitment_nonce);
        let e = output.get_metadata_signature_challenge(Some(&public_commitment_nonce));
        let sender_signature =
            Signature::sign(sender_offset_private_key.clone(), private_commitment_nonce.clone(), &e)?;
        let sender_signature = sender_signature.get_signature();
        // Create aggregated metadata signature
        let (r_pub, u, v) = output.metadata_signature.complete_signature_tuple();
        let r_pub_aggregated = r_pub + &public_commitment_nonce;
        let u_aggregated = u + sender_signature;
        let aggregated_metadata_signature = ComSignature::new(r_pub_aggregated, u_aggregated, v.clone());

        let sender_offset_public_key = PublicKey::from_secret_key(sender_offset_private_key);
        if !aggregated_metadata_signature.verify_challenge(
            &(&output.commitment + &sender_offset_public_key),
            &e,
            commitment_factory,
        ) {
            Err(TPE::InvalidSignatureError(format!(
                "Transaction output metadata signature not valid for {}",
                output
            )))
        } else {
            Ok(aggregated_metadata_signature)
        }
    }

    /// Attempts to build the final transaction.
    fn build_transaction(
        info: &RawTransactionInfo,
        features: KernelFeatures,
        factories: &CryptoFactories,
    ) -> Result<Transaction, TPE> {
        let mut tx_builder = TransactionBuilder::new();
        for i in &info.inputs {
            tx_builder.add_input(i.clone());
        }

        for o in &info.outputs {
            tx_builder.add_output(o.clone());
        }
        tx_builder.add_offset(info.offset.clone());
        tx_builder.add_script_offset(info.gamma.clone());
        let mut s_agg = info.signatures[0].clone();
        info.signatures.iter().skip(1).for_each(|s| s_agg = &s_agg + s);
        let excess = PedersenCommitment::from_public_key(&info.public_excess);
        let kernel = KernelBuilder::new()
            .with_fee(info.metadata.fee)
            .with_features(features)
            .with_lock_height(info.metadata.lock_height)
            .with_excess(&excess)
            .with_signature(&s_agg)
            .build()?;
        tx_builder.with_kernel(kernel);
        tx_builder
            .build(factories, info.prev_header.clone(), info.height)
            .map_err(TPE::from)
    }

    /// Performs sanity checks on the collected transaction pieces prior to building the final Transaction instance
    fn validate(&self) -> Result<(), TPE> {
        if let SenderState::Finalizing(info) = &self.state {
            let fee = info.metadata.fee;
            // The fee must be greater than MIN_FEE to prevent spam attacks
            if fee < Fee::MINIMUM_TRANSACTION_FEE {
                return Err(TPE::ValidationError("Fee is less than the minimum".into()));
            }
            // Prevent overflow attacks by imposing sane limits on some key parameters
            if info.inputs.len() > MAX_TRANSACTION_INPUTS {
                return Err(TPE::ValidationError("Too many inputs in transaction".into()));
            }
            if info.outputs.len() > MAX_TRANSACTION_OUTPUTS {
                return Err(TPE::ValidationError("Too many outputs in transaction".into()));
            }
            if info.inputs.is_empty() {
                return Err(TPE::ValidationError("A transaction cannot have zero inputs".into()));
            }
            if info.signatures.len() != 1 + info.num_recipients {
                return Err(TPE::ValidationError(format!(
                    "Incorrect number of signatures ({})",
                    info.signatures.len()
                )));
            }
            Ok(())
        } else {
            Err(TPE::InvalidStateError)
        }
    }

    /// Produce the sender's partial signature
    fn sign(&mut self) -> Result<(), TPE> {
        match &mut self.state {
            SenderState::Finalizing(info) => {
                let e = build_challenge(&info.public_nonce_sum, &info.metadata);
                let k = info.offset_blinding_factor.clone();
                let r = info.private_nonce.clone();
                let s = Signature::sign(k, r, &e).map_err(TPE::SigningError)?;
                info.signatures.push(s);
                Ok(())
            },
            _ => Err(TPE::InvalidStateError),
        }
    }

    /// Try and finalise the transaction. If the current state is Finalizing, the result will be whether the
    /// transaction was valid or not. If the result is false, the transaction will be in a Failed state. Calling
    /// finalize while in any other state will result in an error.
    ///
    /// First we validate against internal sanity checks, then try build the transaction, and then
    /// formally validate the transaction terms (no inflation, signature matches etc). If any step fails,
    /// the transaction protocol moves to Failed state and we are done; you can't rescue the situation. The function
    /// returns `Ok(false)` in this instance.
    pub fn finalize(
        &mut self,
        features: KernelFeatures,
        factories: &CryptoFactories,
        prev_header: Option<HashOutput>,
        height: Option<u64>,
    ) -> Result<(), TPE> {
        // Create the final aggregated signature, moving to the Failed state if anything goes wrong
        match &mut self.state {
            SenderState::Finalizing(_) => {
                if let Err(e) = self.sign() {
                    self.state = SenderState::Failed(e.clone());
                    return Err(e);
                }
            },
            _ => return Err(TPE::InvalidStateError),
        }
        // Validate the inputs we have, and then construct the final transaction
        match &self.state {
            SenderState::Finalizing(info) => {
                let result = self
                    .validate()
                    .and_then(|_| Self::build_transaction(info, features, factories));
                if let Err(e) = result {
                    self.state = SenderState::Failed(e.clone());
                    return Err(e);
                }
                let transaction = result.unwrap();
                let result = transaction
                    .validate_internal_consistency(true, factories, None, prev_header, height)
                    .map_err(TPE::TransactionBuildError);
                if let Err(e) = result {
                    self.state = SenderState::Failed(e.clone());
                    return Err(e);
                }
                self.state = SenderState::FinalizedTransaction(transaction);
                Ok(())
            },
            _ => Err(TPE::InvalidStateError),
        }
    }

    /// This method is used to store a pending transaction to be sent which should be in the CollectionSingleSignature
    /// state, This state will be serialized and returned as a string.
    pub fn save_pending_transaction_to_be_sent(&self) -> Result<String, TPE> {
        match &self.state {
            SenderState::Initializing(_) => Err(TPE::InvalidStateError),
            SenderState::SingleRoundMessageReady(_) => Err(TPE::InvalidStateError),
            SenderState::CollectingSingleSignature(s) => {
                let data = serde_json::to_string(s).map_err(|_| TPE::SerializationError)?;
                Ok(data)
            },
            SenderState::Finalizing(_) => Err(TPE::InvalidStateError),
            SenderState::FinalizedTransaction(_) => Err(TPE::InvalidStateError),
            SenderState::Failed(_) => Err(TPE::InvalidStateError),
        }
    }

    /// This method takes the serialized data from the previous method, deserializes it and recreates the pending Sender
    /// Transaction from it.
    pub fn load_pending_transaction_to_be_sent(data: String) -> Result<Self, TPE> {
        let raw_data: RawTransactionInfo = serde_json::from_str(data.as_str()).map_err(|_| TPE::SerializationError)?;
        Ok(Self {
            state: SenderState::CollectingSingleSignature(Box::new(raw_data)),
        })
    }

    /// Create an empty SenderTransactionProtocol that can be used as a placeholder in data structures that do not
    /// require a well formed version
    pub fn new_placeholder() -> Self {
        SenderTransactionProtocol {
            state: SenderState::Failed(TPE::IncompleteStateError("This is a placeholder protocol".to_string())),
        }
    }

    #[cfg(test)]
    pub(super) fn into_state(self) -> SenderState {
        self.state
    }
}

impl From<SenderState> for SenderTransactionProtocol {
    fn from(state: SenderState) -> Self {
        Self { state }
    }
}

impl fmt::Display for SenderTransactionProtocol {
    fn fmt(&self, f: &mut fmt::Formatter<'_>) -> fmt::Result {
        write!(f, "{}", self.state)
    }
}

pub fn calculate_tx_id<D: Digest>(pub_nonce: &PublicKey, index: usize) -> TxId {
    let hash = D::new()
        .chain(pub_nonce.as_bytes())
        .chain(index.to_le_bytes())
        .finalize();
    let mut bytes: [u8; 8] = [0u8; 8];
    bytes.copy_from_slice(&hash[..8]);
    u64::from_le_bytes(bytes).into()
}

//----------------------------------------      Sender State      ----------------------------------------------------//

/// This enum contains all the states of the Sender state machine
#[derive(Clone, Debug, Serialize, Deserialize, PartialEq)]
pub(super) enum SenderState {
    /// Transitional state that kicks of the relevant transaction protocol
    Initializing(Box<RawTransactionInfo>),
    /// The message for the recipient in a single-round scheme is ready
    SingleRoundMessageReady(Box<RawTransactionInfo>),
    /// Waiting for the signed transaction data in the single-round protocol
    CollectingSingleSignature(Box<RawTransactionInfo>),
    /// The final transaction state is being validated - it will automatically transition to Failed or Finalized from
    /// here
    Finalizing(Box<RawTransactionInfo>),
    /// The final transaction is ready to be broadcast
    FinalizedTransaction(Transaction),
    /// An unrecoverable failure has occurred and the transaction must be abandoned
    Failed(TPE),
}

impl SenderState {
    /// Puts the Sender FSM into the appropriate initial state, based on the number of recipients. Don't call this
    /// function directly. It is called by the `TransactionInitializer` builder
    pub(super) fn initialize(self) -> Result<SenderState, TPE> {
        match self {
            SenderState::Initializing(info) => match info.num_recipients {
                0 => Ok(SenderState::Finalizing(info)),
                1 => Ok(SenderState::SingleRoundMessageReady(info)),
                _ => Ok(SenderState::Failed(TPE::UnsupportedError(
                    "Multiple recipients are not supported yet".into(),
                ))),
            },
            _ => Err(TPE::InvalidTransitionError),
        }
    }
}

impl fmt::Display for SenderState {
    fn fmt(&self, f: &mut fmt::Formatter<'_>) -> fmt::Result {
        use SenderState::*;
        match self {
            Initializing(info) => write!(
                f,
                "Initializing({} input(s), {} output(s))",
                info.inputs.len(),
                info.outputs.len()
            ),
            SingleRoundMessageReady(info) => write!(
                f,
                "SingleRoundMessageReady({} input(s), {} output(s))",
                info.inputs.len(),
                info.outputs.len()
            ),
            CollectingSingleSignature(info) => write!(
                f,
                "CollectingSingleSignature({} input(s), {} output(s))",
                info.inputs.len(),
                info.outputs.len()
            ),
            Finalizing(info) => write!(
                f,
                "Finalizing({} input(s), {} output(s))",
                info.inputs.len(),
                info.outputs.len()
            ),
            FinalizedTransaction(txn) => write!(
                f,
                "FinalizedTransaction({} input(s), {} output(s))",
                txn.body.inputs().len(),
                txn.body.outputs().len()
            ),
            Failed(err) => write!(f, "Failed({:?})", err),
        }
    }
}

//----------------------------------------         Tests          ----------------------------------------------------//

#[cfg(test)]
mod test {
    use rand::rngs::OsRng;
    use tari_common_types::types::{PrivateKey, PublicKey, RangeProof};
    use tari_crypto::{
        commitment::HomomorphicCommitmentFactory,
        common::Blake256,
        keys::{PublicKey as PublicKeyTrait, SecretKey as SecretKeyTrait},
        range_proof::RangeProofService,
        ristretto::pedersen::PedersenCommitmentFactory,
        script,
        script::{ExecutionStack, TariScript},
        tari_utilities::{hex::Hex, ByteArray},
    };

    use crate::{
        test_helpers::create_consensus_constants,
        transactions::{
            crypto_factories::CryptoFactories,
            tari_amount::*,
            test_helpers::{create_test_input, create_unblinded_output, TestParams},
            transaction::{KernelFeatures, OutputFeatures, TransactionError, TransactionOutput},
            transaction_protocol::{
                sender::SenderTransactionProtocol,
                single_receiver::SingleReceiverTransactionProtocol,
                RewindData,
                TransactionProtocolError,
            },
        },
    };

    #[test]
    fn test_metadata_signature_finalize() {
        // Defaults
        let commitment_factory = PedersenCommitmentFactory::default();
        let crypto_factory = CryptoFactories::default();

        // Sender data
        let sender_private_commitment_nonce = PrivateKey::random(&mut OsRng);
        let sender_public_commitment_nonce = PublicKey::from_secret_key(&sender_private_commitment_nonce);
        let value = 1000u64;
        let sender_offset_private_key = PrivateKey::random(&mut OsRng);
        let sender_offset_public_key = PublicKey::from_secret_key(&sender_offset_private_key);

        // Shared contract data
        let script = Default::default();
        let output_features = Default::default();

        // Receiver data
        let spending_key = PrivateKey::random(&mut OsRng);
        let commitment = commitment_factory.commit(&spending_key, &PrivateKey::from(value));
        let proof = RangeProof::from_bytes(
            &crypto_factory
                .range_proof
                .construct_proof(&spending_key, value)
                .unwrap(),
        )
        .unwrap();

        let partial_metadata_signature = TransactionOutput::create_partial_metadata_signature(
            &value.into(),
            &spending_key,
            &script,
            &output_features,
            &sender_offset_public_key,
            &sender_public_commitment_nonce,
        )
        .unwrap();

        let mut output = TransactionOutput::new(
            Default::default(),
            commitment.clone(),
            proof,
            script,
            sender_offset_public_key,
            partial_metadata_signature.clone(),
        );
        assert!(!output.verify_metadata_signature().is_ok());
        assert!(partial_metadata_signature.verify_challenge(
            &commitment,
            &output.get_metadata_signature_challenge(Some(&sender_public_commitment_nonce)),
            &commitment_factory
        ));

        // Sender finalize transaction output
        output.metadata_signature = SenderTransactionProtocol::finalize_metadata_signature(
            &sender_private_commitment_nonce,
            &sender_offset_private_key,
            &output,
            &commitment_factory,
        )
        .unwrap();
        assert!(output.verify_metadata_signature().is_ok());
    }

    #[test]
    fn zero_recipients() {
        let factories = CryptoFactories::default();
        let p1 = TestParams::new();
        let p2 = TestParams::new();
        let (utxo, input) = create_test_input(MicroTari(1200), 0, &factories.commitment);
        let mut builder = SenderTransactionProtocol::builder(0, create_consensus_constants(0));
        let script = TariScript::default();
        let output_features = OutputFeatures::default();

        builder
            .with_lock_height(0)
            .with_fee_per_gram(MicroTari(2))
            .with_offset(p1.offset.clone() + p2.offset.clone())
            .with_private_nonce(p1.nonce.clone())
            .with_change_secret(p1.change_spend_key.clone())
            .with_input(utxo, input)
            .with_output(
                create_unblinded_output(script.clone(), output_features.clone(), p1.clone(), MicroTari(500)),
                p1.sender_offset_private_key.clone(),
            )
            .unwrap()
            .with_output(
                create_unblinded_output(script, output_features, p2.clone(), MicroTari(400)),
                p2.sender_offset_private_key.clone(),
            )
            .unwrap();
        let mut sender = builder.build::<Blake256>(&factories, None, Some(u64::MAX)).unwrap();
        assert!(!sender.is_failed());
        assert!(sender.is_finalizing());
        match sender.finalize(KernelFeatures::empty(), &factories, None, Some(u64::MAX)) {
            Ok(_) => (),
            Err(e) => panic!("{:?}", e),
        }
        let tx = sender.get_transaction().unwrap();
        assert_eq!(tx.offset, p1.offset + p2.offset);
    }

    #[test]
    fn single_recipient_no_change() {
        let factories = CryptoFactories::default();
        // Alice's parameters
        let a = TestParams::new();
        // Bob's parameters
        let b = TestParams::new();
        let (utxo, input) = create_test_input(MicroTari(1200), 0, &factories.commitment);
        let script = script!(Nop);
        let mut builder = SenderTransactionProtocol::builder(1, create_consensus_constants(0));
        let fee_per_gram = MicroTari(4);
        let fee = builder.fee().calculate(fee_per_gram, 1, 1, 1, 0);
        let features = OutputFeatures::default();
        builder
            .with_lock_height(0)
            .with_fee_per_gram(fee_per_gram)
            .with_offset(a.offset.clone())
            .with_private_nonce(a.nonce.clone())
            .with_input(utxo.clone(), input)
            .with_recipient_data(0, script.clone(), PrivateKey::random(&mut OsRng), features.clone(), PrivateKey::random(&mut OsRng))
            .with_change_script(script, ExecutionStack::default(), PrivateKey::default())
            // A little twist: Check the case where the change is less than the cost of another output
            .with_amount(0, MicroTari(1200) - fee - MicroTari(10));
        let mut alice = builder.build::<Blake256>(&factories, None, Some(u64::MAX)).unwrap();
        assert!(alice.is_single_round_message_ready());
        let msg = alice.build_single_round_message().unwrap();
        // Send message down the wire....and wait for response
        assert!(alice.is_collecting_single_signature());

        // Test serializing the current state to be sent and resuming from that serialized data
        let ser = alice.save_pending_transaction_to_be_sent().unwrap();
        let mut alice = SenderTransactionProtocol::load_pending_transaction_to_be_sent(ser).unwrap();

        // Receiver gets message, deserializes it etc, and creates his response
        let mut bob_info =
            SingleReceiverTransactionProtocol::create(&msg, b.nonce, b.spend_key, features, &factories, None).unwrap(); // Alice gets message back, deserializes it, etc
        alice
            .add_single_recipient_info(bob_info.clone(), &factories.range_proof)
            .unwrap();
        // Transaction should be complete
        assert!(alice.is_finalizing());
        match alice.finalize(KernelFeatures::empty(), &factories, None, Some(u64::MAX)) {
            Ok(_) => (),
            Err(e) => panic!("{:?}", e),
        };
        assert!(alice.is_finalized());

        let tx = alice.get_transaction().unwrap();
        assert_eq!(tx.offset, a.offset);
        assert_eq!(tx.body.kernels()[0].fee, fee + MicroTari(10)); // Check the twist above
        assert_eq!(tx.body.inputs().len(), 1);
        assert_eq!(tx.body.inputs()[0], utxo);
        assert_eq!(tx.body.outputs().len(), 1);
        // Bob still needs to add the finalized metadata signature to his output after he receives the final transaction
        // from Alice
        bob_info.output.metadata_signature = tx.body.outputs()[0].metadata_signature.clone();
        assert!(bob_info.output.verify_metadata_signature().is_ok());
        assert_eq!(tx.body.outputs()[0], bob_info.output);
    }

    #[test]
    fn single_recipient_with_change() {
        let factories = CryptoFactories::default();
        // Alice's parameters
        let a = TestParams::new();
        // Bob's parameters
        let b = TestParams::new();
        let (utxo, input) = create_test_input(MicroTari(25000), 0, &factories.commitment);
        let mut builder = SenderTransactionProtocol::builder(1, create_consensus_constants(0));
        let script = script!(Nop);
        let fee = builder.fee().calculate(MicroTari(20), 1, 1, 2, 0);
        let features = OutputFeatures::default();
        builder
            .with_lock_height(0)
            .with_fee_per_gram(MicroTari(20))
            .with_offset(a.offset.clone())
            .with_private_nonce(a.nonce.clone())
            .with_change_secret(a.change_spend_key.clone())
            .with_input(utxo.clone(), input)
            .with_recipient_data(
                0,
                script.clone(),
                PrivateKey::random(&mut OsRng),
                features.clone(),
                PrivateKey::random(&mut OsRng),
            )
            .with_change_script(script, ExecutionStack::default(), PrivateKey::default())
            .with_amount(0, MicroTari(5000));
        let mut alice = builder.build::<Blake256>(&factories, None, Some(u64::MAX)).unwrap();
        assert!(alice.is_single_round_message_ready());
        let msg = alice.build_single_round_message().unwrap();
        println!(
            "amount: {}, fee: {},  Public Excess: {}, Nonce: {}",
            msg.amount,
            msg.metadata.fee,
            msg.public_excess.to_hex(),
            msg.public_nonce.to_hex()
        );

        // Send message down the wire....and wait for response
        assert!(alice.is_collecting_single_signature());

        // Test serializing the current state to be sent and resuming from that serialized data
        let ser = alice.save_pending_transaction_to_be_sent().unwrap();
        let mut alice = SenderTransactionProtocol::load_pending_transaction_to_be_sent(ser).unwrap();

        // Receiver gets message, deserializes it etc, and creates his response
        let bob_info =
            SingleReceiverTransactionProtocol::create(&msg, b.nonce, b.spend_key, features, &factories, None).unwrap();
        println!(
            "Bob's key: {}, Nonce: {}, Signature: {}, Commitment: {}",
            bob_info.public_spend_key.to_hex(),
            bob_info.partial_signature.get_public_nonce().to_hex(),
            bob_info.partial_signature.get_signature().to_hex(),
            bob_info.output.commitment.as_public_key().to_hex()
        );
        // Alice gets message back, deserializes it, etc
        alice
            .add_single_recipient_info(bob_info, &factories.range_proof)
            .unwrap();
        // Transaction should be complete
        assert!(alice.is_finalizing());
        match alice.finalize(KernelFeatures::empty(), &factories, None, Some(u64::MAX)) {
            Ok(_) => (),
            Err(e) => panic!("{:?}", e),
        };

        assert!(alice.is_finalized());
        let tx = alice.get_transaction().unwrap();
        assert_eq!(tx.offset, a.offset);
        assert_eq!(tx.body.kernels()[0].fee, fee);
        assert_eq!(tx.body.inputs().len(), 1);
        assert_eq!(tx.body.inputs()[0], utxo);
        assert_eq!(tx.body.outputs().len(), 2);
        assert!(tx
            .clone()
            .validate_internal_consistency(false, &factories, None, None, Some(u64::MAX))
            .is_ok());
    }

    #[test]
    fn single_recipient_range_proof_fail() {
        let factories = CryptoFactories::new(32);
        // Alice's parameters
        let a = TestParams::new();
        // Bob's parameters
        let b = TestParams::new();
        let (utxo, input) = create_test_input((2u64.pow(32) + 2001).into(), 0, &factories.commitment);
        let mut builder = SenderTransactionProtocol::builder(1, create_consensus_constants(0));
        let script = script!(Nop);
        let features = OutputFeatures::default();

        builder
            .with_lock_height(0)
            .with_fee_per_gram(MicroTari(20))
            .with_offset(a.offset.clone())
            .with_private_nonce(a.nonce.clone())
            .with_change_secret(a.change_spend_key)
            .with_input(utxo, input)
            .with_recipient_data(
                0,
                script.clone(),
                PrivateKey::random(&mut OsRng),
                features.clone(),
                PrivateKey::random(&mut OsRng),
            )
            .with_change_script(script, ExecutionStack::default(), PrivateKey::default())
            .with_amount(0, (2u64.pow(32) + 1).into());
        let mut alice = builder.build::<Blake256>(&factories, None, Some(u64::MAX)).unwrap();
        assert!(alice.is_single_round_message_ready());
        let msg = alice.build_single_round_message().unwrap();
        // Send message down the wire....and wait for response
        assert!(alice.is_collecting_single_signature());
        // Receiver gets message, deserializes it etc, and creates his response
        let bob_info =
            SingleReceiverTransactionProtocol::create(&msg, b.nonce, b.spend_key, features, &factories, None).unwrap(); // Alice gets message back, deserializes it, etc
        match alice.add_single_recipient_info(bob_info, &factories.range_proof) {
            Ok(_) => panic!("Range proof should have failed to verify"),
            Err(e) => assert_eq!(
                e,
                TransactionProtocolError::TransactionBuildError(TransactionError::ValidationError(
                    "Recipient output range proof failed to verify".into()
                ))
            ),
        }
    }

    #[test]
    fn disallow_fee_larger_than_amount() {
        let factories = CryptoFactories::default();
        // Alice's parameters
        let alice = TestParams::new();
        let (utxo_amount, fee_per_gram, amount) = (MicroTari(2500), MicroTari(10), MicroTari(500));
        let (utxo, input) = create_test_input(utxo_amount, 0, &factories.commitment);
        let script = script!(Nop);
        let mut builder = SenderTransactionProtocol::builder(1, create_consensus_constants(0));
        builder
            .with_lock_height(0)
            .with_fee_per_gram(fee_per_gram)
            .with_offset(alice.offset.clone())
            .with_private_nonce(alice.nonce.clone())
            .with_change_secret(alice.change_spend_key)
            .with_input(utxo, input)
            .with_amount(0, amount)
            .with_recipient_data(
                0,
                script.clone(),
                PrivateKey::random(&mut OsRng),
                Default::default(),
                PrivateKey::random(&mut OsRng),
            )
            .with_change_script(script, ExecutionStack::default(), PrivateKey::default());
        // Verify that the initial 'fee greater than amount' check rejects the transaction when it is constructed
        match builder.build::<Blake256>(&factories, None, Some(u64::MAX)) {
            Ok(_) => panic!("'BuildError(\"Fee is greater than amount\")' not caught"),
            Err(e) => assert_eq!(e.message, "Fee is greater than amount".to_string()),
        };
    }

    #[test]
    fn allow_fee_larger_than_amount() {
        let factories = CryptoFactories::default();
        // Alice's parameters
        let alice = TestParams::new();
        let (utxo_amount, fee_per_gram, amount) = (MicroTari(2500), MicroTari(10), MicroTari(500));
        let (utxo, input) = create_test_input(utxo_amount, 0, &factories.commitment);
        let script = script!(Nop);
        let mut builder = SenderTransactionProtocol::builder(1, create_consensus_constants(0));
        builder
            .with_lock_height(0)
            .with_fee_per_gram(fee_per_gram)
            .with_offset(alice.offset.clone())
            .with_private_nonce(alice.nonce.clone())
            .with_change_secret(alice.change_spend_key)
            .with_input(utxo, input)
            .with_amount(0, amount)
            .with_prevent_fee_gt_amount(false)
            .with_recipient_data(
                0,
                script.clone(),
                PrivateKey::random(&mut OsRng),
                Default::default(),
                PrivateKey::random(&mut OsRng),
            )
            .with_change_script(script, ExecutionStack::default(), PrivateKey::default());
        // Test if the transaction passes the initial 'fee greater than amount' check when it is constructed
        match builder.build::<Blake256>(&factories, None, Some(u64::MAX)) {
            Ok(_) => {},
            Err(e) => panic!("Unexpected error: {:?}", e),
        };
    }

    #[test]
    fn single_recipient_with_rewindable_change_and_receiver_outputs() {
        let factories = CryptoFactories::default();
        // Alice's parameters
        let a = TestParams::new();
        // Bob's parameters
        let b = TestParams::new();
        let alice_value = MicroTari(25000);
        let (utxo, input) = create_test_input(alice_value, 0, &factories.commitment);

        // Rewind params
        let rewind_key = PrivateKey::random(&mut OsRng);
        let rewind_blinding_key = PrivateKey::random(&mut OsRng);
        let rewind_public_key = PublicKey::from_secret_key(&rewind_key);
        let rewind_blinding_public_key = PublicKey::from_secret_key(&rewind_blinding_key);
        let proof_message = b"alice__12345678910111";

        let rewind_data = RewindData {
            rewind_key: rewind_key.clone(),
            rewind_blinding_key: rewind_blinding_key.clone(),
            proof_message: proof_message.to_owned(),
        };

        let script = script!(Nop);
        let features = OutputFeatures::default();

        let mut builder = SenderTransactionProtocol::builder(1, create_consensus_constants(0));
        builder
            .with_lock_height(0)
            .with_fee_per_gram(MicroTari(20))
            .with_offset(a.offset.clone())
            .with_private_nonce(a.nonce.clone())
            .with_change_secret(a.change_spend_key.clone())
            .with_rewindable_outputs(rewind_data)
            .with_input(utxo, input)
            .with_amount(0, MicroTari(5000))
            .with_recipient_data(
                0,
                script.clone(),
                PrivateKey::random(&mut OsRng),
                features.clone(),
                PrivateKey::random(&mut OsRng),
            )
            .with_change_script(script, ExecutionStack::default(), PrivateKey::default());
        let mut alice = builder.build::<Blake256>(&factories, None, Some(u64::MAX)).unwrap();
        assert!(alice.is_single_round_message_ready());
        let msg = alice.build_single_round_message().unwrap();

        let change = alice_value - msg.amount - msg.metadata.fee;

        println!(
            "amount: {}, fee: {},  Public Excess: {}, Nonce: {}, Change: {}",
            msg.amount,
            msg.metadata.fee,
            msg.public_excess.to_hex(),
            msg.public_nonce.to_hex(),
            change
        );

        // Send message down the wire....and wait for response
        assert!(alice.is_collecting_single_signature());

        // Receiver gets message, deserializes it etc, and creates his response
        let bob_info =
            SingleReceiverTransactionProtocol::create(&msg, b.nonce, b.spend_key, features, &factories, None).unwrap();

        // Alice gets message back, deserializes it, etc
        alice
            .add_single_recipient_info(bob_info, &factories.range_proof)
            .unwrap();
        // Transaction should be complete
        assert!(alice.is_finalizing());
        match alice.finalize(KernelFeatures::empty(), &factories, None, Some(u64::MAX)) {
            Ok(_) => (),
            Err(e) => panic!("{:?}", e),
        };

        assert!(alice.is_finalized());
        let tx = alice.get_transaction().unwrap();
        assert_eq!(tx.body.outputs().len(), 2);

        match tx.body.outputs()[0].rewind_range_proof_value_only(
            &factories.range_proof,
            &rewind_public_key,
            &rewind_blinding_public_key,
        ) {
            Ok(rr) => {
                assert_eq!(rr.committed_value, change);
                assert_eq!(&rr.proof_message, proof_message);
                let full_rewind_result = tx.body.outputs()[0]
                    .full_rewind_range_proof(&factories.range_proof, &rewind_key, &rewind_blinding_key)
                    .unwrap();

                assert_eq!(full_rewind_result.committed_value, change);
                assert_eq!(&full_rewind_result.proof_message, proof_message);
                assert_eq!(full_rewind_result.blinding_factor, a.change_spend_key);
            },
            Err(_) => {
                let rr = tx.body.outputs()[1]
                    .rewind_range_proof_value_only(
                        &factories.range_proof,
                        &rewind_public_key,
                        &rewind_blinding_public_key,
                    )
                    .expect("If the first output isn't alice's then the second must be");
                assert_eq!(rr.committed_value, change);
                assert_eq!(&rr.proof_message, proof_message);
                let full_rewind_result = tx.body.outputs()[1]
                    .full_rewind_range_proof(&factories.range_proof, &rewind_key, &rewind_blinding_key)
                    .unwrap();
                assert_eq!(full_rewind_result.committed_value, change);
                assert_eq!(&full_rewind_result.proof_message, proof_message);
                assert_eq!(full_rewind_result.blinding_factor, a.change_spend_key);
            },
        }
    }
}<|MERGE_RESOLUTION|>--- conflicted
+++ resolved
@@ -24,11 +24,6 @@
 
 use digest::Digest;
 use serde::{Deserialize, Serialize};
-<<<<<<< HEAD
-use tari_common_types::{
-    transaction::TxId,
-    types::{BlindingFactor, ComSignature, PrivateKey, PublicKey, RangeProofService, Signature},
-=======
 use tari_common_types::types::{
     BlindingFactor,
     ComSignature,
@@ -37,7 +32,6 @@
     PublicKey,
     RangeProofService,
     Signature,
->>>>>>> 5b0c7c94
 };
 use tari_crypto::{
     keys::PublicKey as PublicKeyTrait,
