//  Copyright 2020, The Tari Project
//
//  Redistribution and use in source and binary forms, with or without modification, are permitted provided that the
//  following conditions are met:
//
//  1. Redistributions of source code must retain the above copyright notice, this list of conditions and the following
//  disclaimer.
//
//  2. Redistributions in binary form must reproduce the above copyright notice, this list of conditions and the
//  following disclaimer in the documentation and/or other materials provided with the distribution.
//
//  3. Neither the name of the copyright holder nor the names of its contributors may be used to endorse or promote
//  products derived from this software without specific prior written permission.
//
//  THIS SOFTWARE IS PROVIDED BY THE COPYRIGHT HOLDERS AND CONTRIBUTORS "AS IS" AND ANY EXPRESS OR IMPLIED WARRANTIES,
//  INCLUDING, BUT NOT LIMITED TO, THE IMPLIED WARRANTIES OF MERCHANTABILITY AND FITNESS FOR A PARTICULAR PURPOSE ARE
//  DISCLAIMED. IN NO EVENT SHALL THE COPYRIGHT HOLDER OR CONTRIBUTORS BE LIABLE FOR ANY DIRECT, INDIRECT, INCIDENTAL,
//  SPECIAL, EXEMPLARY, OR CONSEQUENTIAL DAMAGES (INCLUDING, BUT NOT LIMITED TO, PROCUREMENT OF SUBSTITUTE GOODS OR
//  SERVICES; LOSS OF USE, DATA, OR PROFITS; OR BUSINESS INTERRUPTION) HOWEVER CAUSED AND ON ANY THEORY OF LIABILITY,
//  WHETHER IN CONTRACT, STRICT LIABILITY, OR TORT (INCLUDING NEGLIGENCE OR OTHERWISE) ARISING IN ANY WAY OUT OF THE
//  USE OF THIS SOFTWARE, EVEN IF ADVISED OF THE POSSIBILITY OF SUCH DAMAGE.

use super::error::HorizonSyncError;
use crate::{
    base_node::{
        state_machine_service::{
            states::events_and_states::{HorizonSyncInfo, HorizonSyncStatus, StateInfo},
            BaseNodeStateMachine,
        },
        sync::rpc,
    },
    blocks::BlockHeader,
    chain_storage::{async_db::AsyncBlockchainDb, BlockchainBackend, ChainStorageError, MmrTree, PrunedOutput},
    proto::base_node::{
        sync_utxo as proto_sync_utxo,
        sync_utxos_response::UtxoOrDeleted,
        SyncKernelsRequest,
        SyncUtxo,
        SyncUtxosRequest,
        SyncUtxosResponse,
    },
    transactions::{
        transaction::{TransactionKernel, TransactionOutput},
        types::{HashDigest, RangeProofService},
    },
};
use croaring::Bitmap;
use futures::StreamExt;
use log::*;
use std::convert::{TryFrom, TryInto};
use tari_comms::PeerConnection;
use tari_crypto::{
    commitment::HomomorphicCommitment,
    tari_utilities::{hex::Hex, Hashable},
};
use tari_mmr::{MerkleMountainRange, MutableMmr};

const LOG_TARGET: &str = "c::bn::state_machine_service::states::horizon_state_sync";

pub struct HorizonStateSynchronization<'a, B: BlockchainBackend> {
    shared: &'a mut BaseNodeStateMachine<B>,
    sync_peer: PeerConnection,
    horizon_sync_height: u64,
    prover: &'a RangeProofService,
    num_kernels: u64,
    num_outputs: u64,
}

impl<'a, B: BlockchainBackend + 'static> HorizonStateSynchronization<'a, B> {
    pub fn new(
        shared: &'a mut BaseNodeStateMachine<B>,
        sync_peer: PeerConnection,
        horizon_sync_height: u64,
        prover: &'a RangeProofService,
    ) -> Self {
        Self {
            shared,
            sync_peer,
            horizon_sync_height,
            prover,
            num_kernels: 0,
            num_outputs: 0,
        }
    }

    pub async fn synchronize(&mut self) -> Result<(), HorizonSyncError> {
        debug!(
            target: LOG_TARGET,
            "Preparing database for horizon sync to height (#{})", self.horizon_sync_height
        );
        let header = self.db().fetch_header(self.horizon_sync_height).await?.ok_or_else(|| {
            ChainStorageError::ValueNotFound {
                entity: "Header".to_string(),
                field: "height".to_string(),
                value: self.horizon_sync_height.to_string(),
            }
        })?;

        let mut client = self.sync_peer.connect_rpc::<rpc::BaseNodeSyncRpcClient>().await?;

        match self.begin_sync(&mut client, &header).await {
            Ok(_) => match self.finalize_horizon_sync().await {
                Ok(_) => Ok(()),
                Err(err) => {
                    warn!(target: LOG_TARGET, "Error during sync:{}", err);
                    Err(err)
                },
            },
            Err(err) => {
                warn!(target: LOG_TARGET, "Error during sync:{}", err);
                Err(err)
            },
        }
    }

    async fn begin_sync(
        &mut self,
        client: &mut rpc::BaseNodeSyncRpcClient,
        to_header: &BlockHeader,
<<<<<<< HEAD
    ) -> Result<(), HorizonSyncError> {
=======
    ) -> Result<(), HorizonSyncError>
    {
>>>>>>> f27cc244
        debug!(target: LOG_TARGET, "Synchronizing kernels");
        self.synchronize_kernels(client, to_header).await?;
        debug!(target: LOG_TARGET, "Synchronizing outputs");
        self.synchronize_outputs(client, to_header).await?;
        Ok(())
    }

    async fn synchronize_kernels(
        &mut self,
        client: &mut rpc::BaseNodeSyncRpcClient,
        to_header: &BlockHeader,
<<<<<<< HEAD
    ) -> Result<(), HorizonSyncError> {
=======
    ) -> Result<(), HorizonSyncError>
    {
>>>>>>> f27cc244
        let local_num_kernels = self.db().fetch_mmr_size(MmrTree::Kernel).await?;

        let remote_num_kernels = to_header.kernel_mmr_size;
        self.num_kernels = remote_num_kernels;

        if local_num_kernels >= remote_num_kernels {
            debug!(target: LOG_TARGET, "Local kernel set already synchronized");
            return Ok(());
        }

        let info = HorizonSyncInfo::new(
            vec![self.sync_peer.peer_node_id().clone()],
            HorizonSyncStatus::Kernels(local_num_kernels, remote_num_kernels),
        );
        self.shared.set_state_info(StateInfo::HorizonSync(info));

        debug!(
            target: LOG_TARGET,
            "Requesting kernels from {} to {} ({} remaining)",
            local_num_kernels,
            remote_num_kernels,
            remote_num_kernels - local_num_kernels,
        );

        let latency = client.get_last_request_latency().await?;
        debug!(
            target: LOG_TARGET,
            "Initiating kernel sync with peer `{}` `{}` (latency = {}ms)",
            self.sync_peer.peer_node_id(),
            self.sync_peer.address(),
            latency.unwrap_or_default().as_millis()
        );

        let start = local_num_kernels;
        let end = remote_num_kernels;
        let end_hash = to_header.hash();

        let req = SyncKernelsRequest {
            start,
            end_header_hash: end_hash,
        };
        let mut kernel_stream = client.sync_kernels(req).await?;

        let mut current_header = self.db().fetch_header_containing_kernel_mmr(start + 1).await?;
        debug!(
            target: LOG_TARGET,
            "Found header for kernels at mmr pos: {} height: {}",
            start,
            current_header.height()
        );
        let mut kernels = vec![];
        let db = self.db().clone();
        let mut txn = db.write_transaction();
        let mut mmr_position = start;
        while let Some(kernel) = kernel_stream.next().await {
            let kernel: TransactionKernel = kernel?.try_into().map_err(HorizonSyncError::ConversionError)?;
            kernel
                .verify_signature()
                .map_err(HorizonSyncError::InvalidKernelSignature)?;

            kernels.push(kernel.clone());
            txn.insert_kernel_via_horizon_sync(kernel, current_header.hash().clone(), mmr_position as u32);
            if mmr_position == current_header.header().kernel_mmr_size - 1 {
                debug!(
                    target: LOG_TARGET,
                    "Header #{} ({} kernels)",
<<<<<<< HEAD
                    current_header.header.height,
=======
                    current_header.height(),
>>>>>>> f27cc244
                    kernels.len()
                );
                // Validate root
                let block_data = db
<<<<<<< HEAD
                    .fetch_block_accumulated_data(current_header.header.prev_hash.clone())
=======
                    .fetch_block_accumulated_data(current_header.header().prev_hash.clone())
>>>>>>> f27cc244
                    .await?;
                let kernel_pruned_set = block_data.dissolve().0;
                let mut kernel_mmr = MerkleMountainRange::<HashDigest, _>::new(kernel_pruned_set);

                let mut kernel_sum = HomomorphicCommitment::default();
                for kernel in kernels.drain(..) {
                    kernel_sum = &kernel.excess + &kernel_sum;
                    kernel_mmr.push(kernel.hash())?;
                }

                let mmr_root = kernel_mmr.get_merkle_root()?;
                if mmr_root != current_header.header().kernel_mr {
                    return Err(HorizonSyncError::InvalidMmrRoot {
                        mmr_tree: MmrTree::Kernel,
                        at_height: current_header.height(),
                        expected_hex: current_header.header().kernel_mr.to_hex(),
                        actual_hex: mmr_root.to_hex(),
                    });
                }

                txn.update_pruned_hash_set(
                    MmrTree::Kernel,
                    current_header.hash().clone(),
                    kernel_mmr.get_pruned_hash_set()?,
                );

                txn.commit().await?;
                if mmr_position < end - 1 {
                    current_header = db.fetch_chain_header(current_header.height() + 1).await?;
                }
            }
            mmr_position += 1;

            if mmr_position % 100 == 0 || mmr_position == self.num_kernels {
                let info = HorizonSyncInfo::new(
                    vec![self.sync_peer.peer_node_id().clone()],
                    HorizonSyncStatus::Kernels(mmr_position, self.num_kernels),
                );
                self.shared.set_state_info(StateInfo::HorizonSync(info));
            }
        }

        if mmr_position != end {
            return Err(HorizonSyncError::IncorrectResponse(
                "Sync node did not send all kernels requested".to_string(),
            ));
        }
        Ok(())
    }

    async fn synchronize_outputs(
        &mut self,
        client: &mut rpc::BaseNodeSyncRpcClient,
        to_header: &BlockHeader,
<<<<<<< HEAD
    ) -> Result<(), HorizonSyncError> {
=======
    ) -> Result<(), HorizonSyncError>
    {
>>>>>>> f27cc244
        let local_num_outputs = self.db().fetch_mmr_size(MmrTree::Utxo).await?;

        let remote_num_outputs = to_header.output_mmr_size;
        self.num_outputs = remote_num_outputs;

        if local_num_outputs >= remote_num_outputs {
            debug!(target: LOG_TARGET, "Local output set already synchronized");
            return Ok(());
        }

        let info = HorizonSyncInfo::new(
            vec![self.sync_peer.peer_node_id().clone()],
            HorizonSyncStatus::Outputs(local_num_outputs, self.num_outputs),
        );
        self.shared.set_state_info(StateInfo::HorizonSync(info));

        debug!(
            target: LOG_TARGET,
            "Requesting outputs from {} to {} ({} remaining)",
            local_num_outputs,
            remote_num_outputs,
            remote_num_outputs - local_num_outputs,
        );

        let start = local_num_outputs;
        let end = remote_num_outputs;
        let end_hash = to_header.hash();

        let latency = client.get_last_request_latency().await?;
        debug!(
            target: LOG_TARGET,
            "Initiating output sync with peer `{}` (latency = {}ms)",
            self.sync_peer.peer_node_id(),
            latency.unwrap_or_default().as_millis()
        );

        let req = SyncUtxosRequest {
            start,
            end_header_hash: end_hash,
            include_deleted_bitmaps: true,
            include_pruned_utxos: true,
        };
        let mut output_stream = client.sync_utxos(req).await?;

        let mut current_header = self.db().fetch_header_containing_utxo_mmr(start + 1).await?;
        debug!(
            target: LOG_TARGET,
            "Found header for utxos at mmr pos: {} - {} height: {}",
            start + 1,
<<<<<<< HEAD
            current_header.header.output_mmr_size,
=======
            current_header.header().output_mmr_size,
>>>>>>> f27cc244
            current_header.height()
        );

        let db = self.db().clone();

        let mut output_hashes = vec![];
        let mut rp_hashes = vec![];
        let mut txn = db.write_transaction();
        let mut unpruned_outputs = vec![];
        let mut mmr_position = start;
        let mut height_utxo_counter = 0u64;
        let mut height_txo_counter = 0u64;

        let block_data = db
<<<<<<< HEAD
            .fetch_block_accumulated_data(current_header.header.prev_hash.clone())
=======
            .fetch_block_accumulated_data(current_header.header().prev_hash.clone())
>>>>>>> f27cc244
            .await?;
        let (_, output_pruned_set, rp_pruned_set, mut deleted) = block_data.dissolve();

        let mut output_mmr = MerkleMountainRange::<HashDigest, _>::new(output_pruned_set);
        let mut proof_mmr = MerkleMountainRange::<HashDigest, _>::new(rp_pruned_set);

        while let Some(response) = output_stream.next().await {
            let res: SyncUtxosResponse = response?;

            if res.mmr_index > 0 && res.mmr_index != mmr_position {
                return Err(HorizonSyncError::IncorrectResponse(format!(
                    "Expected MMR position of {} but got {}",
                    mmr_position, res.mmr_index,
                )));
            }

            let txo = res
                .utxo_or_deleted
                .ok_or_else(|| HorizonSyncError::IncorrectResponse("Peer sent no transaction output data".into()))?;

            match txo {
                UtxoOrDeleted::Utxo(SyncUtxo {
                    utxo: Some(proto_sync_utxo::Utxo::Output(output)),
                }) => {
                    trace!(
                        target: LOG_TARGET,
                        "UTXO {} received from sync peer for header #{}",
                        res.mmr_index,
                        current_header.height()
                    );
                    height_utxo_counter += 1;
                    let output = TransactionOutput::try_from(output).map_err(HorizonSyncError::ConversionError)?;
                    output_hashes.push(output.hash());
                    rp_hashes.push(output.proof().hash());
                    unpruned_outputs.push(output.clone());
                    txn.insert_output_via_horizon_sync(
                        output,
                        current_header.hash().clone(),
<<<<<<< HEAD
                        current_header.height(),
=======
>>>>>>> f27cc244
                        u32::try_from(mmr_position)?,
                    );
                    mmr_position += 1;
                },
                UtxoOrDeleted::Utxo(SyncUtxo {
                    utxo: Some(proto_sync_utxo::Utxo::PrunedOutput(utxo)),
                }) => {
                    trace!(
                        target: LOG_TARGET,
                        "UTXO {} (pruned) received from sync peer for header #{}",
                        res.mmr_index,
                        current_header.height()
                    );
                    height_txo_counter += 1;
                    output_hashes.push(utxo.hash.clone());
                    rp_hashes.push(utxo.rangeproof_hash.clone());
                    txn.insert_pruned_output_via_horizon_sync(
                        utxo.hash,
                        utxo.rangeproof_hash,
                        current_header.hash().clone(),
<<<<<<< HEAD
                        current_header.height(),
=======
>>>>>>> f27cc244
                        u32::try_from(mmr_position)?,
                    );
                    mmr_position += 1;
                },
                UtxoOrDeleted::DeletedDiff(diff_bitmap) => {
<<<<<<< HEAD
                    if mmr_position != current_header.header.output_mmr_size {
                        return Err(HorizonSyncError::IncorrectResponse(format!(
                            "Peer unexpectedly sent a deleted bitmap. Expected at MMR index {} but it was sent at {}",
                            current_header.header.output_mmr_size, mmr_position
=======
                    if mmr_position != current_header.header().output_mmr_size {
                        return Err(HorizonSyncError::IncorrectResponse(format!(
                            "Peer unexpectedly sent a deleted bitmap. Expected at MMR index {} but it was sent at {}",
                            current_header.header().output_mmr_size,
                            mmr_position
>>>>>>> f27cc244
                        )));
                    }

                    debug!(
                        target: LOG_TARGET,
                        "UTXO: {} (Header #{}), added {} utxos, added {} txos",
                        mmr_position,
<<<<<<< HEAD
                        current_header.header.height,
=======
                        current_header.height(),
>>>>>>> f27cc244
                        height_utxo_counter,
                        height_txo_counter
                    );

                    height_txo_counter = 0;
                    height_utxo_counter = 0;

                    // Validate root
                    for hash in output_hashes.drain(..) {
                        output_mmr.push(hash)?;
                    }

                    for hash in rp_hashes.drain(..) {
                        proof_mmr.push(hash)?;
                    }

                    // Add in the changes
                    let bitmap = Bitmap::deserialize(&diff_bitmap);
                    deleted.or_inplace(&bitmap);
                    deleted.run_optimize();

                    let pruned_output_set = output_mmr.get_pruned_hash_set()?;
                    let output_mmr = MutableMmr::<HashDigest, _>::new(pruned_output_set.clone(), deleted.clone())?;

                    let mmr_root = output_mmr.get_merkle_root()?;
                    if mmr_root != current_header.header().output_mr {
                        return Err(HorizonSyncError::InvalidMmrRoot {
                            mmr_tree: MmrTree::Utxo,
                            at_height: current_header.height(),
                            expected_hex: current_header.header().output_mr.to_hex(),
                            actual_hex: mmr_root.to_hex(),
                        });
                    }

                    let mmr_root = proof_mmr.get_merkle_root()?;
                    if mmr_root != current_header.header().range_proof_mr {
                        return Err(HorizonSyncError::InvalidMmrRoot {
                            mmr_tree: MmrTree::RangeProof,
                            at_height: current_header.height(),
                            expected_hex: current_header.header().range_proof_mr.to_hex(),
                            actual_hex: mmr_root.to_hex(),
                        });
                    }

                    // Validate rangeproofs if the MMR matches
                    for o in unpruned_outputs.drain(..) {
                        o.verify_range_proof(self.prover)
                            .map_err(|err| HorizonSyncError::InvalidRangeProof(o.hash().to_hex(), err.to_string()))?;
                    }

                    txn.update_pruned_hash_set(MmrTree::Utxo, current_header.hash().clone(), pruned_output_set);
                    txn.update_pruned_hash_set(
                        MmrTree::RangeProof,
                        current_header.hash().clone(),
                        proof_mmr.get_pruned_hash_set()?,
                    );
                    txn.update_deleted_with_diff(current_header.hash().clone(), output_mmr.deleted().clone());

                    txn.commit().await?;

                    current_header = db.fetch_chain_header(current_header.height() + 1).await?;
                    debug!(
                        target: LOG_TARGET,
                        "Expecting to receive the next UTXO set for header #{}",
                        current_header.height()
                    );
                },
                v => {
                    error!(target: LOG_TARGET, "Remote node returned an invalid response {:?}", v);
                    return Err(HorizonSyncError::IncorrectResponse(
                        "Invalid sync utxo returned".to_string(),
                    ));
                },
            }

            if mmr_position % 100 == 0 || mmr_position == self.num_outputs {
                let info = HorizonSyncInfo::new(
                    vec![self.sync_peer.peer_node_id().clone()],
                    HorizonSyncStatus::Outputs(mmr_position, self.num_outputs),
                );
                self.shared.set_state_info(StateInfo::HorizonSync(info));
            }
        }

        if mmr_position != end {
            return Err(HorizonSyncError::IncorrectResponse(
                "Sync node did not send all utxos requested".to_string(),
            ));
        }
        Ok(())
    }

    // Finalize the horizon state synchronization by setting the chain metadata to the local tip and committing
    // the horizon state to the blockchain backend.
    async fn finalize_horizon_sync(&mut self) -> Result<(), HorizonSyncError> {
        debug!(target: LOG_TARGET, "Validating horizon state");

        let info = HorizonSyncInfo::new(
            vec![self.sync_peer.peer_node_id().clone()],
            HorizonSyncStatus::Finalizing,
        );
        self.shared.set_state_info(StateInfo::HorizonSync(info));

        let header = self.db().fetch_chain_header(self.horizon_sync_height).await?;
        let mut pruned_utxo_sum = HomomorphicCommitment::default();
        let mut pruned_kernel_sum = HomomorphicCommitment::default();

        let mut prev_mmr = 0;
        let mut prev_kernel_mmr = 0;
        for h in 0..=header.height() {
            let curr_header = self.db().fetch_chain_header(h).await?;

            trace!(
                target: LOG_TARGET,
                "Fetching utxos from db: height:{}, header.output_mmr:{}, prev_mmr:{}, end:{}",
                curr_header.height(),
                curr_header.header().output_mmr_size,
                prev_mmr,
                curr_header.header().output_mmr_size - 1
            );
            let (utxos, _) = self
                .db()
                .fetch_utxos_by_mmr_position(
                    prev_mmr,
                    curr_header.header().output_mmr_size - 1,
                    header.hash().clone(),
                )
                .await?;
            trace!(
                target: LOG_TARGET,
                "Fetching kernels from db: height:{}, header.kernel_mmr:{}, prev_mmr:{}, end:{}",
                curr_header.height(),
                curr_header.header().kernel_mmr_size,
                prev_kernel_mmr,
                curr_header.header().kernel_mmr_size - 1
            );
            let kernels = self
                .db()
                .fetch_kernels_by_mmr_position(prev_kernel_mmr, curr_header.header().kernel_mmr_size - 1)
                .await?;

            let mut utxo_sum = HomomorphicCommitment::default();
            debug!(target: LOG_TARGET, "Number of kernels returned: {}", kernels.len());
            debug!(target: LOG_TARGET, "Number of utxos returned: {}", utxos.len());
            let mut prune_counter = 0;
            for u in utxos {
                match u {
                    PrunedOutput::NotPruned { output } => {
                        utxo_sum = &output.commitment + &utxo_sum;
                    },
                    _ => {
                        prune_counter += 1;
                    },
                }
            }
            if prune_counter > 0 {
                debug!(target: LOG_TARGET, "Pruned {} outputs", prune_counter);
            }
            prev_mmr = curr_header.header().output_mmr_size;

            pruned_utxo_sum = &utxo_sum + &pruned_utxo_sum;

            for k in kernels {
                pruned_kernel_sum = &k.excess + &pruned_kernel_sum;
            }
            prev_kernel_mmr = curr_header.header().kernel_mmr_size;

            trace!(
                target: LOG_TARGET,
                "Height: {} Kernel sum:{:?} Pruned UTXO sum: {:?}",
                h,
                pruned_kernel_sum,
                pruned_utxo_sum
            );
        }

        self.shared
            .sync_validators
            .final_horizon_state
            .validate(
                header.height(),
                &pruned_utxo_sum,
                &pruned_kernel_sum,
                &*self.db().clone().into_inner().db_read_access()?,
            )
            .map_err(HorizonSyncError::FinalStateValidationFailed)?;

        info!(
            target: LOG_TARGET,
            "Horizon state validation succeeded! Committing horizon state."
        );
        self.db()
            .write_transaction()
            .set_best_block(
                header.height(),
                header.hash().clone(),
                header.accumulated_data().total_accumulated_difficulty,
            )
            .set_pruned_height(header.height(), pruned_kernel_sum, pruned_utxo_sum)
            .commit()
            .await?;

        Ok(())
    }

    #[inline]
    fn db(&self) -> &AsyncBlockchainDb<B> {
        &self.shared.db
    }
}<|MERGE_RESOLUTION|>--- conflicted
+++ resolved
@@ -117,12 +117,8 @@
         &mut self,
         client: &mut rpc::BaseNodeSyncRpcClient,
         to_header: &BlockHeader,
-<<<<<<< HEAD
-    ) -> Result<(), HorizonSyncError> {
-=======
     ) -> Result<(), HorizonSyncError>
     {
->>>>>>> f27cc244
         debug!(target: LOG_TARGET, "Synchronizing kernels");
         self.synchronize_kernels(client, to_header).await?;
         debug!(target: LOG_TARGET, "Synchronizing outputs");
@@ -134,12 +130,8 @@
         &mut self,
         client: &mut rpc::BaseNodeSyncRpcClient,
         to_header: &BlockHeader,
-<<<<<<< HEAD
-    ) -> Result<(), HorizonSyncError> {
-=======
     ) -> Result<(), HorizonSyncError>
     {
->>>>>>> f27cc244
         let local_num_kernels = self.db().fetch_mmr_size(MmrTree::Kernel).await?;
 
         let remote_num_kernels = to_header.kernel_mmr_size;
@@ -206,20 +198,12 @@
                 debug!(
                     target: LOG_TARGET,
                     "Header #{} ({} kernels)",
-<<<<<<< HEAD
-                    current_header.header.height,
-=======
                     current_header.height(),
->>>>>>> f27cc244
                     kernels.len()
                 );
                 // Validate root
                 let block_data = db
-<<<<<<< HEAD
-                    .fetch_block_accumulated_data(current_header.header.prev_hash.clone())
-=======
                     .fetch_block_accumulated_data(current_header.header().prev_hash.clone())
->>>>>>> f27cc244
                     .await?;
                 let kernel_pruned_set = block_data.dissolve().0;
                 let mut kernel_mmr = MerkleMountainRange::<HashDigest, _>::new(kernel_pruned_set);
@@ -274,12 +258,8 @@
         &mut self,
         client: &mut rpc::BaseNodeSyncRpcClient,
         to_header: &BlockHeader,
-<<<<<<< HEAD
-    ) -> Result<(), HorizonSyncError> {
-=======
     ) -> Result<(), HorizonSyncError>
     {
->>>>>>> f27cc244
         let local_num_outputs = self.db().fetch_mmr_size(MmrTree::Utxo).await?;
 
         let remote_num_outputs = to_header.output_mmr_size;
@@ -329,11 +309,7 @@
             target: LOG_TARGET,
             "Found header for utxos at mmr pos: {} - {} height: {}",
             start + 1,
-<<<<<<< HEAD
-            current_header.header.output_mmr_size,
-=======
             current_header.header().output_mmr_size,
->>>>>>> f27cc244
             current_header.height()
         );
 
@@ -348,11 +324,7 @@
         let mut height_txo_counter = 0u64;
 
         let block_data = db
-<<<<<<< HEAD
-            .fetch_block_accumulated_data(current_header.header.prev_hash.clone())
-=======
             .fetch_block_accumulated_data(current_header.header().prev_hash.clone())
->>>>>>> f27cc244
             .await?;
         let (_, output_pruned_set, rp_pruned_set, mut deleted) = block_data.dissolve();
 
@@ -391,10 +363,6 @@
                     txn.insert_output_via_horizon_sync(
                         output,
                         current_header.hash().clone(),
-<<<<<<< HEAD
-                        current_header.height(),
-=======
->>>>>>> f27cc244
                         u32::try_from(mmr_position)?,
                     );
                     mmr_position += 1;
@@ -415,27 +383,16 @@
                         utxo.hash,
                         utxo.rangeproof_hash,
                         current_header.hash().clone(),
-<<<<<<< HEAD
-                        current_header.height(),
-=======
->>>>>>> f27cc244
                         u32::try_from(mmr_position)?,
                     );
                     mmr_position += 1;
                 },
                 UtxoOrDeleted::DeletedDiff(diff_bitmap) => {
-<<<<<<< HEAD
-                    if mmr_position != current_header.header.output_mmr_size {
-                        return Err(HorizonSyncError::IncorrectResponse(format!(
-                            "Peer unexpectedly sent a deleted bitmap. Expected at MMR index {} but it was sent at {}",
-                            current_header.header.output_mmr_size, mmr_position
-=======
                     if mmr_position != current_header.header().output_mmr_size {
                         return Err(HorizonSyncError::IncorrectResponse(format!(
                             "Peer unexpectedly sent a deleted bitmap. Expected at MMR index {} but it was sent at {}",
                             current_header.header().output_mmr_size,
                             mmr_position
->>>>>>> f27cc244
                         )));
                     }
 
@@ -443,11 +400,8 @@
                         target: LOG_TARGET,
                         "UTXO: {} (Header #{}), added {} utxos, added {} txos",
                         mmr_position,
-<<<<<<< HEAD
-                        current_header.header.height,
-=======
+                        mmr_position,
                         current_header.height(),
->>>>>>> f27cc244
                         height_utxo_counter,
                         height_txo_counter
                     );
