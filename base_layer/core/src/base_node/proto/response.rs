// Copyright 2019, The Tari Project
//
// Redistribution and use in source and binary forms, with or without modification, are permitted provided that the
// following conditions are met:
//
// 1. Redistributions of source code must retain the above copyright notice, this list of conditions and the following
// disclaimer.
//
// 2. Redistributions in binary form must reproduce the above copyright notice, this list of conditions and the
// following disclaimer in the documentation and/or other materials provided with the distribution.
//
// 3. Neither the name of the copyright holder nor the names of its contributors may be used to endorse or promote
// products derived from this software without specific prior written permission.
//
// THIS SOFTWARE IS PROVIDED BY THE COPYRIGHT HOLDERS AND CONTRIBUTORS "AS IS" AND ANY EXPRESS OR IMPLIED WARRANTIES,
// INCLUDING, BUT NOT LIMITED TO, THE IMPLIED WARRANTIES OF MERCHANTABILITY AND FITNESS FOR A PARTICULAR PURPOSE ARE
// DISCLAIMED. IN NO EVENT SHALL THE COPYRIGHT HOLDER OR CONTRIBUTORS BE LIABLE FOR ANY DIRECT, INDIRECT, INCIDENTAL,
// SPECIAL, EXEMPLARY, OR CONSEQUENTIAL DAMAGES (INCLUDING, BUT NOT LIMITED TO, PROCUREMENT OF SUBSTITUTE GOODS OR
// SERVICES; LOSS OF USE, DATA, OR PROFITS; OR BUSINESS INTERRUPTION) HOWEVER CAUSED AND ON ANY THEORY OF LIABILITY,
// WHETHER IN CONTRACT, STRICT LIABILITY, OR TORT (INCLUDING NEGLIGENCE OR OTHERWISE) ARISING IN ANY WAY OUT OF THE
// USE OF THIS SOFTWARE, EVEN IF ADVISED OF THE POSSIBILITY OF SUCH DAMAGE.

pub use crate::proto::base_node::base_node_service_response::Response as ProtoNodeCommsResponse;
use crate::{
    base_node::comms_interface as ci,
    blocks::{BlockHeader, HistoricalBlock},
    proto,
    proto::{
        base_node as base_node_proto,
        base_node::{
            BlockHeaders as ProtoBlockHeaders,
            HistoricalBlocks as ProtoHistoricalBlocks,
            TransactionKernels as ProtoTransactionKernels,
            TransactionOutputs as ProtoTransactionOutputs,
        },
        core as core_proto_types,
    },
};
use std::{
    convert::{TryFrom, TryInto},
    iter::{FromIterator, Iterator},
};
use tari_utilities::convert::try_convert_all;

impl TryInto<ci::NodeCommsResponse> for ProtoNodeCommsResponse {
    type Error = String;

    fn try_into(self) -> Result<ci::NodeCommsResponse, Self::Error> {
        use ProtoNodeCommsResponse::*;
        let response = match self {
            HistoricalBlocks(blocks) => {
                let blocks = try_convert_all(blocks.blocks)?;
                ci::NodeCommsResponse::HistoricalBlocks(blocks)
            },
        };

        Ok(response)
    }
}

impl TryFrom<ci::NodeCommsResponse> for ProtoNodeCommsResponse {
    type Error = String;

    fn try_from(response: ci::NodeCommsResponse) -> Result<Self, Self::Error> {
        use ci::NodeCommsResponse::*;
        match response {
            HistoricalBlocks(historical_blocks) => {
                let historical_blocks = historical_blocks.into_iter().map(Into::into).collect();
                Ok(ProtoNodeCommsResponse::HistoricalBlocks(historical_blocks))
            },
<<<<<<< HEAD
            NewBlockTemplate(block_template) => ProtoNodeCommsResponse::NewBlockTemplate(block_template.into()),
            NewBlock { success, error, block } => ProtoNodeCommsResponse::NewBlock(ProtoNewBlockResponse {
                success,
                error: error.unwrap_or_else(|| "".to_string()),
                block: block.map(|b| b.into()),
            }),
            TargetDifficulty(difficulty) => ProtoNodeCommsResponse::TargetDifficulty(difficulty.as_u64()),
            MmrNodes(added, deleted) => ProtoNodeCommsResponse::MmrNodes(ProtoMmrNodes { added, deleted }),
            FetchTokensResponse { .. } => {
                unimplemented!("This should not go over the wire")
            },
=======
            // This would only occur if a programming error sent out the unsupported response
            resp => Err(format!("Response not supported {:?}", resp)),
>>>>>>> 9bd47609
        }
    }
}

impl From<Option<BlockHeader>> for base_node_proto::BlockHeaderResponse {
    fn from(v: Option<BlockHeader>) -> Self {
        Self {
            header: v.map(Into::into),
        }
    }
}

impl TryInto<Option<BlockHeader>> for base_node_proto::BlockHeaderResponse {
    type Error = String;

    fn try_into(self) -> Result<Option<BlockHeader>, Self::Error> {
        match self.header {
            Some(header) => {
                let header = header.try_into()?;
                Ok(Some(header))
            },
            None => Ok(None),
        }
    }
}

impl From<Option<HistoricalBlock>> for base_node_proto::HistoricalBlockResponse {
    fn from(v: Option<HistoricalBlock>) -> Self {
        Self {
            block: v.map(Into::into),
        }
    }
}

impl TryInto<Option<HistoricalBlock>> for base_node_proto::HistoricalBlockResponse {
    type Error = String;

    fn try_into(self) -> Result<Option<HistoricalBlock>, Self::Error> {
        match self.block {
            Some(block) => {
                let block = block.try_into()?;
                Ok(Some(block))
            },
            None => Ok(None),
        }
    }
}

//---------------------------------- Collection impls --------------------------------------------//

// The following allow `Iterator::collect` to collect into these repeated types

impl FromIterator<proto::types::TransactionKernel> for ProtoTransactionKernels {
    fn from_iter<T: IntoIterator<Item = proto::types::TransactionKernel>>(iter: T) -> Self {
        Self {
            kernels: iter.into_iter().collect(),
        }
    }
}

impl FromIterator<proto::core::BlockHeader> for ProtoBlockHeaders {
    fn from_iter<T: IntoIterator<Item = core_proto_types::BlockHeader>>(iter: T) -> Self {
        Self {
            headers: iter.into_iter().collect(),
        }
    }
}

impl FromIterator<proto::types::TransactionOutput> for ProtoTransactionOutputs {
    fn from_iter<T: IntoIterator<Item = proto::types::TransactionOutput>>(iter: T) -> Self {
        Self {
            outputs: iter.into_iter().collect(),
        }
    }
}

impl FromIterator<proto::core::HistoricalBlock> for ProtoHistoricalBlocks {
    fn from_iter<T: IntoIterator<Item = core_proto_types::HistoricalBlock>>(iter: T) -> Self {
        Self {
            blocks: iter.into_iter().collect(),
        }
    }
}<|MERGE_RESOLUTION|>--- conflicted
+++ resolved
@@ -68,22 +68,8 @@
                 let historical_blocks = historical_blocks.into_iter().map(Into::into).collect();
                 Ok(ProtoNodeCommsResponse::HistoricalBlocks(historical_blocks))
             },
-<<<<<<< HEAD
-            NewBlockTemplate(block_template) => ProtoNodeCommsResponse::NewBlockTemplate(block_template.into()),
-            NewBlock { success, error, block } => ProtoNodeCommsResponse::NewBlock(ProtoNewBlockResponse {
-                success,
-                error: error.unwrap_or_else(|| "".to_string()),
-                block: block.map(|b| b.into()),
-            }),
-            TargetDifficulty(difficulty) => ProtoNodeCommsResponse::TargetDifficulty(difficulty.as_u64()),
-            MmrNodes(added, deleted) => ProtoNodeCommsResponse::MmrNodes(ProtoMmrNodes { added, deleted }),
-            FetchTokensResponse { .. } => {
-                unimplemented!("This should not go over the wire")
-            },
-=======
             // This would only occur if a programming error sent out the unsupported response
             resp => Err(format!("Response not supported {:?}", resp)),
->>>>>>> 9bd47609
         }
     }
 }
