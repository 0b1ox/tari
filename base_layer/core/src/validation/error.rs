--- conflicted
+++ resolved
@@ -96,10 +96,6 @@
     IncorrectPreviousHash { expected: String, block_hash: String },
     #[error("Async validation task failed: {0}")]
     AsyncTaskFailed(#[from] task::JoinError),
-<<<<<<< HEAD
-    #[error("Consensus Error: {0}")]
-    ConsensusError(String),
-=======
     #[error("Bad block with hash {hash} found")]
     BadBlockFound { hash: String },
     #[error("Script exceeded maximum script size, expected less than {max_script_size} but was {actual_script_size}")]
@@ -107,7 +103,8 @@
         max_script_size: usize,
         actual_script_size: usize,
     },
->>>>>>> 5b0c7c94
+    #[error("Consensus Error: {0}")]
+    ConsensusError(String),
 }
 
 // ChainStorageError has a ValidationError variant, so to prevent a cyclic dependency we use a string representation in
