use crate::{
    blocks::BlockHeader,
    chain_storage::{fetch_headers, fetch_target_difficulty, BlockchainBackend},
    consensus::ConsensusManager,
    proof_of_work::{randomx_factory::RandomXFactory, AchievedTargetDifficulty},
    validation::{
        helpers::{
            check_header_timestamp_greater_than_median,
            check_pow_data,
            check_target_difficulty,
            check_timestamp_ftl,
        },
        HeaderValidation,
        ValidationError,
    },
};
use log::*;
use tari_crypto::tari_utilities::{hash::Hashable, hex::Hex};

pub const LOG_TARGET: &str = "c::val::header_validators";

pub struct HeaderValidator {
    rules: ConsensusManager,
    randomx_factory: RandomXFactory,
}

impl HeaderValidator {
    pub fn new(rules: ConsensusManager, randomx_factory: RandomXFactory) -> Self {
        Self { rules, randomx_factory }
    }

    /// Calculates the achieved and target difficulties at the specified height and compares them.
    pub fn check_achieved_and_target_difficulty<B: BlockchainBackend>(
        &self,
        db: &B,
        block_header: &BlockHeader,
<<<<<<< HEAD
    ) -> Result<(Difficulty, Difficulty), ValidationError> {
=======
    ) -> Result<AchievedTargetDifficulty, ValidationError>
    {
>>>>>>> f27cc244
        let difficulty_window = fetch_target_difficulty(db, &self.rules, block_header.pow_algo(), block_header.height)?;
        let constants = self.rules.consensus_constants(block_header.height);
        let target = difficulty_window.calculate(
            constants.min_pow_difficulty(block_header.pow.pow_algo),
            constants.max_pow_difficulty(block_header.pow.pow_algo),
        );
        let achieved_target = check_target_difficulty(block_header, target, &self.randomx_factory)?;

        Ok(achieved_target)
    }

    /// This function tests that the block timestamp is greater than the median timestamp at the specified height.
    fn check_median_timestamp<B: BlockchainBackend>(
        &self,
        db: &B,
        block_header: &BlockHeader,
    ) -> Result<(), ValidationError> {
        if block_header.height == 0 {
            return Ok(()); // Its the genesis block, so we dont have to check median
        }

        let height = block_header.height - 1;
        let min_height = height.saturating_sub(
            self.rules
                .consensus_constants(block_header.height)
                .get_median_timestamp_count() as u64,
        );
        let timestamps = fetch_headers(db, min_height, height)?
            .iter()
            .map(|h| h.timestamp)
            .collect::<Vec<_>>();

        check_header_timestamp_greater_than_median(block_header, &timestamps)?;

        Ok(())
    }
}

impl<B: BlockchainBackend> HeaderValidation<B> for HeaderValidator {
    /// The consensus checks that are done (in order of cheapest to verify to most expensive):
    /// 1. Is the block timestamp within the Future Time Limit (FTL)?
    /// 1. Is the Proof of Work valid?
    /// 1. Is the achieved difficulty of this block >= the target difficulty for this block?

<<<<<<< HEAD
    fn validate(
        &self,
        backend: &B,
        header: &BlockHeader,
        previous_data: &BlockHeaderAccumulatedData,
    ) -> Result<BlockHeaderAccumulatedDataBuilder, ValidationError> {
=======
    fn validate(&self, backend: &B, header: &BlockHeader) -> Result<AchievedTargetDifficulty, ValidationError> {
>>>>>>> f27cc244
        check_timestamp_ftl(&header, &self.rules)?;
        let header_id = format!("header #{} ({})", header.height, header.hash().to_hex());
        trace!(
            target: LOG_TARGET,
            "BlockHeader validation: FTL timestamp is ok for {} ",
            header_id
        );
        self.check_median_timestamp(backend, header)?;
        trace!(
            target: LOG_TARGET,
            "BlockHeader validation: Median timestamp is ok for {} ",
            header_id
        );
        check_pow_data(header, &self.rules, backend)?;
        let achieved_target = self.check_achieved_and_target_difficulty(backend, header)?;

        trace!(
            target: LOG_TARGET,
            "BlockHeader validation: Achieved difficulty is ok for {} ",
            header_id
        );
        debug!(
            target: LOG_TARGET,
            "Block header validation: BlockHeader is VALID for {}", header_id
        );
        Ok(achieved_target)
    }
}<|MERGE_RESOLUTION|>--- conflicted
+++ resolved
@@ -34,12 +34,7 @@
         &self,
         db: &B,
         block_header: &BlockHeader,
-<<<<<<< HEAD
-    ) -> Result<(Difficulty, Difficulty), ValidationError> {
-=======
-    ) -> Result<AchievedTargetDifficulty, ValidationError>
-    {
->>>>>>> f27cc244
+    ) -> Result<AchievedTargetDifficulty, ValidationError> {
         let difficulty_window = fetch_target_difficulty(db, &self.rules, block_header.pow_algo(), block_header.height)?;
         let constants = self.rules.consensus_constants(block_header.height);
         let target = difficulty_window.calculate(
@@ -84,16 +79,7 @@
     /// 1. Is the Proof of Work valid?
     /// 1. Is the achieved difficulty of this block >= the target difficulty for this block?
 
-<<<<<<< HEAD
-    fn validate(
-        &self,
-        backend: &B,
-        header: &BlockHeader,
-        previous_data: &BlockHeaderAccumulatedData,
-    ) -> Result<BlockHeaderAccumulatedDataBuilder, ValidationError> {
-=======
     fn validate(&self, backend: &B, header: &BlockHeader) -> Result<AchievedTargetDifficulty, ValidationError> {
->>>>>>> f27cc244
         check_timestamp_ftl(&header, &self.rules)?;
         let header_id = format!("header #{} ({})", header.height, header.hash().to_hex());
         trace!(
