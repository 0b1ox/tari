// Copyright 2019 The Tari Project
//
// Redistribution and use in source and binary forms, with or without modification, are permitted provided that the
// following conditions are met:
//
// 1. Redistributions of source code must retain the above copyright notice, this list of conditions and the following
// disclaimer.
//
// 2. Redistributions in binary form must reproduce the above copyright notice, this list of conditions and the
// following disclaimer in the documentation and/or other materials provided with the distribution.
//
// 3. Neither the name of the copyright holder nor the names of its contributors may be used to endorse or promote
// products derived from this software without specific prior written permission.
//
// THIS SOFTWARE IS PROVIDED BY THE COPYRIGHT HOLDERS AND CONTRIBUTORS "AS IS" AND ANY EXPRESS OR IMPLIED WARRANTIES,
// INCLUDING, BUT NOT LIMITED TO, THE IMPLIED WARRANTIES OF MERCHANTABILITY AND FITNESS FOR A PARTICULAR PURPOSE ARE
// DISCLAIMED. IN NO EVENT SHALL THE COPYRIGHT HOLDER OR CONTRIBUTORS BE LIABLE FOR ANY DIRECT, INDIRECT, INCIDENTAL,
// SPECIAL, EXEMPLARY, OR CONSEQUENTIAL DAMAGES (INCLUDING, BUT NOT LIMITED TO, PROCUREMENT OF SUBSTITUTE GOODS OR
// SERVICES; LOSS OF USE, DATA, OR PROFITS; OR BUSINESS INTERRUPTION) HOWEVER CAUSED AND ON ANY THEORY OF LIABILITY,
// WHETHER IN CONTRACT, STRICT LIABILITY, OR TORT (INCLUDING NEGLIGENCE OR OTHERWISE) ARISING IN ANY WAY OUT OF THE
// USE OF THIS SOFTWARE, EVEN IF ADVISED OF THE POSSIBILITY OF SUCH DAMAGE.

<<<<<<< HEAD
use std::slice::Iter;

=======
use std::{cmp::Ordering, slice::Iter};

use strum_macros::{Display, EnumString};
>>>>>>> 5b0c7c94
use tari_crypto::tari_utilities::bit::*;

use crate::{
    diacritics::*,
    error::{KeyManagerError, MnemonicError},
    mnemonic_wordlists::*,
};

/// The Mnemonic system simplifies the encoding and decoding of a secret key into and from a Mnemonic word sequence
/// It can autodetect the language of the Mnemonic word sequence
// TODO: Develop a language autodetection mechanism to distinguish between ChineseTraditional and ChineseSimplified

#[derive(Clone, Debug, PartialEq, EnumString, Display, Copy)]
pub enum MnemonicLanguage {
    ChineseSimplified,
    English,
    French,
    Italian,
    Japanese,
    Korean,
    Spanish,
}

impl MnemonicLanguage {
    /// Detects the mnemonic language of a specific word by searching all defined mnemonic word lists
    pub fn from(mnemonic_word: &str) -> Result<MnemonicLanguage, MnemonicError> {
        let words = vec![mnemonic_word.to_string()];
        MnemonicLanguage::detect_language(&words)
    }

    /// Returns an iterator for the MnemonicLanguage enum group to allow iteration over all defined languages
    pub fn iterator() -> Iter<'static, MnemonicLanguage> {
        static MNEMONIC_LANGUAGES: [MnemonicLanguage; 7] = [
            MnemonicLanguage::ChineseSimplified,
            MnemonicLanguage::English,
            MnemonicLanguage::French,
            MnemonicLanguage::Italian,
            MnemonicLanguage::Japanese,
            MnemonicLanguage::Korean,
            MnemonicLanguage::Spanish,
        ];
        MNEMONIC_LANGUAGES.iter()
    }

    /// Returns the mnemonic word list count for the specified language
    pub fn word_count(language: &MnemonicLanguage) -> usize {
        match language {
            MnemonicLanguage::ChineseSimplified => MNEMONIC_CHINESE_SIMPLIFIED_WORDS.len(),
            MnemonicLanguage::English => MNEMONIC_ENGLISH_WORDS.len(),
            MnemonicLanguage::French => MNEMONIC_FRENCH_WORDS.len(),
            MnemonicLanguage::Italian => MNEMONIC_ITALIAN_WORDS.len(),
            MnemonicLanguage::Japanese => MNEMONIC_JAPANESE_WORDS.len(),
            MnemonicLanguage::Korean => MNEMONIC_KOREAN_WORDS.len(),
            MnemonicLanguage::Spanish => MNEMONIC_SPANISH_WORDS.len(),
        }
    }

    /// Detects the language of a list of words
    pub fn detect_language(words: &[String]) -> Result<MnemonicLanguage, MnemonicError> {
        let count = words.iter().len();
        match count.cmp(&1) {
            Ordering::Less => {
                return Err(MnemonicError::UnknownLanguage);
            },
            Ordering::Equal => {
                let word = words.get(0).ok_or(MnemonicError::EncodeInvalidLength)?;
                for language in MnemonicLanguage::iterator() {
                    if find_mnemonic_index_from_word(word, language).is_ok() {
                        return Ok(*language);
                    }
                }
                return Err(MnemonicError::UnknownLanguage);
            },
            Ordering::Greater => {
                for word in words {
                    let mut languages = Vec::with_capacity(MnemonicLanguage::iterator().len());
                    // detect all languages in which a word falls into
                    for language in MnemonicLanguage::iterator() {
                        if find_mnemonic_index_from_word(word, language).is_ok() {
                            languages.push(*language);
                        }
                    }
                    // check if at least one of the languages is consistent for all other words against languages
                    // yielded from the initial word for this iteration
                    for language in languages {
                        let mut consistent = true;
                        for compare in words {
                            if compare != word && find_mnemonic_index_from_word(compare, &language).is_err() {
                                consistent = false;
                            }
                        }
                        if consistent {
                            return Ok(language);
                        }
                    }
                }
            },
        }

        Err(MnemonicError::UnknownLanguage)
    }
}

/// Finds and returns the index of a specific word in a mnemonic word list defined by the specified language
fn find_mnemonic_index_from_word(word: &str, language: &MnemonicLanguage) -> Result<usize, MnemonicError> {
    let search_result: Result<usize, usize>;
    let lowercase_word = word.to_lowercase();
    match language {
        // Search through languages are ordered according to the predominance (number of speakers in the world) of that
        // language
        MnemonicLanguage::ChineseSimplified => {
            search_result = MNEMONIC_CHINESE_SIMPLIFIED_WORDS.binary_search(&lowercase_word.as_str())
        },
        MnemonicLanguage::English => {
            search_result = MNEMONIC_ENGLISH_WORDS.binary_search(&remove_diacritics(&lowercase_word).as_str())
        },
        MnemonicLanguage::French => {
            search_result = MNEMONIC_FRENCH_WORDS.binary_search(&remove_diacritics(&lowercase_word).as_str())
        },
        MnemonicLanguage::Italian => {
            search_result = MNEMONIC_ITALIAN_WORDS.binary_search(&remove_diacritics(&lowercase_word).as_str())
        },
        MnemonicLanguage::Japanese => search_result = MNEMONIC_JAPANESE_WORDS.binary_search(&lowercase_word.as_str()),
        MnemonicLanguage::Korean => search_result = MNEMONIC_KOREAN_WORDS.binary_search(&lowercase_word.as_str()),
        MnemonicLanguage::Spanish => {
            search_result = MNEMONIC_SPANISH_WORDS.binary_search(&remove_diacritics(&lowercase_word).as_str())
        },
    }
    match search_result {
        Ok(v) => Ok(v),
        Err(_err) => Err(MnemonicError::WordNotFound(word.to_string())),
    }
}

/// Finds and returns the word for a specific index in a mnemonic word list defined by the specified language
fn find_mnemonic_word_from_index(index: usize, language: &MnemonicLanguage) -> Result<String, MnemonicError> {
    if index < MNEMONIC_ENGLISH_WORDS.len() {
        Ok(match language {
            // Select word according to specified language
            MnemonicLanguage::ChineseSimplified => MNEMONIC_CHINESE_SIMPLIFIED_WORDS[index],
            MnemonicLanguage::English => MNEMONIC_ENGLISH_WORDS[index],
            MnemonicLanguage::French => MNEMONIC_FRENCH_WORDS[index],
            MnemonicLanguage::Italian => MNEMONIC_ITALIAN_WORDS[index],
            MnemonicLanguage::Japanese => MNEMONIC_JAPANESE_WORDS[index],
            MnemonicLanguage::Korean => MNEMONIC_KOREAN_WORDS[index],
            MnemonicLanguage::Spanish => MNEMONIC_SPANISH_WORDS[index],
        }
        .to_string())
    } else {
        Err(MnemonicError::IndexOutOfBounds)
    }
}

/// Converts a vector of bytes to a sequence of mnemonic words using the specified language
pub fn from_bytes(bytes: Vec<u8>, language: &MnemonicLanguage) -> Result<Vec<String>, MnemonicError> {
    let mut bits = bytes_to_bits(&bytes);

    // Pad with zeros if length not divisible by 11
    let group_bit_count = 11;
    let padded_size = ((bits.len() as f32 / group_bit_count as f32).ceil() * group_bit_count as f32) as usize;
    bits.resize(padded_size, false);

    // Group each set of 11 bits to form one mnemonic word
    let mut mnemonic_sequence: Vec<String> = Vec::new();
    for i in 0..bits.len() / group_bit_count {
        let start_index = i * group_bit_count;
        let stop_index = start_index + group_bit_count;
        let sub_v = &bits[start_index..stop_index].to_vec();
        let word_index = bits_to_uint(sub_v);
        match find_mnemonic_word_from_index(word_index as usize, language) {
            Ok(mnemonic_word) => mnemonic_sequence.push(mnemonic_word),
            Err(err) => return Err(err),
        }
    }

    Ok(mnemonic_sequence)
}

/// Generates a vector of bytes that represent the provided mnemonic sequence of words, the language of the mnemonic
/// sequence is detected
pub fn to_bytes(mnemonic_seq: &[String]) -> Result<Vec<u8>, MnemonicError> {
    let language = MnemonicLanguage::detect_language(mnemonic_seq)?;
    to_bytes_with_language(mnemonic_seq, &language)
}

/// Generates a vector of bytes that represent the provided mnemonic sequence of words using the specified language
pub fn to_bytes_with_language(mnemonic_seq: &[String], language: &MnemonicLanguage) -> Result<Vec<u8>, MnemonicError> {
    let mut bits: Vec<bool> = Vec::new();
    for curr_word in mnemonic_seq {
        match find_mnemonic_index_from_word(curr_word, language) {
            Ok(index) => {
                let curr_bits = uint_to_bits(index, 11);
                bits.extend(curr_bits.iter().cloned());
            },
            Err(err) => return Err(err),
        }
    }

    let bytes = bits_to_bytes(&bits);

    if bytes.len() == 33 {
        Ok(bytes)
    } else {
        Err(MnemonicError::EncodeInvalidLength)
    }
}

pub trait Mnemonic<T> {
    fn from_mnemonic(mnemonic_seq: &[String], passphrase: Option<String>) -> Result<T, KeyManagerError>;
    fn from_mnemonic_with_language(
        mnemonic_seq: &[String],
        language: &MnemonicLanguage,
        passphrase: Option<String>,
    ) -> Result<T, KeyManagerError>;
    fn to_mnemonic(
        &self,
        language: &MnemonicLanguage,
        passphrase: Option<String>,
    ) -> Result<Vec<String>, KeyManagerError>;
}

#[cfg(test)]
mod test {
<<<<<<< HEAD
=======
    use std::str::FromStr;

>>>>>>> 5b0c7c94
    use rand::{self, rngs::OsRng};
    use tari_crypto::{keys::SecretKey, ristretto::RistrettoSecretKey, tari_utilities::byte_array::ByteArray};

    use super::*;
    use crate::mnemonic;

    #[test]
    fn test_check_wordlists_sorted() {
        for i in 0..2047 {
            if (MNEMONIC_CHINESE_SIMPLIFIED_WORDS[i] > MNEMONIC_CHINESE_SIMPLIFIED_WORDS[i + 1]) ||
                (MNEMONIC_ENGLISH_WORDS[i] > MNEMONIC_ENGLISH_WORDS[i + 1]) ||
                (MNEMONIC_FRENCH_WORDS[i] > MNEMONIC_FRENCH_WORDS[i + 1]) ||
                (MNEMONIC_ITALIAN_WORDS[i] > MNEMONIC_ITALIAN_WORDS[i + 1]) ||
                (MNEMONIC_JAPANESE_WORDS[i] > MNEMONIC_JAPANESE_WORDS[i + 1]) ||
                (MNEMONIC_KOREAN_WORDS[i] > MNEMONIC_KOREAN_WORDS[i + 1]) ||
                (MNEMONIC_SPANISH_WORDS[i] > MNEMONIC_SPANISH_WORDS[i + 1])
            {
                panic!();
            }
        }
    }

    #[test]
    fn test_string_to_enum_conversion() {
        let my_enum = MnemonicLanguage::from_str("ChineseSimplified").unwrap();
        assert_eq!(my_enum, MnemonicLanguage::ChineseSimplified);
        let my_enum = MnemonicLanguage::from_str("English").unwrap();
        assert_eq!(my_enum, MnemonicLanguage::English);
        let my_enum = MnemonicLanguage::from_str("French").unwrap();
        assert_eq!(my_enum, MnemonicLanguage::French);
        let my_enum = MnemonicLanguage::from_str("Italian").unwrap();
        assert_eq!(my_enum, MnemonicLanguage::Italian);
        let my_enum = MnemonicLanguage::from_str("Japanese").unwrap();
        assert_eq!(my_enum, MnemonicLanguage::Japanese);
        let my_enum = MnemonicLanguage::from_str("Korean").unwrap();
        assert_eq!(my_enum, MnemonicLanguage::Korean);
        let my_enum = MnemonicLanguage::from_str("Spanish").unwrap();
        assert_eq!(my_enum, MnemonicLanguage::Spanish);
        let my_language = "TariVerse";
        match MnemonicLanguage::from_str(my_language) {
            Ok(_) => panic!("Language '{}' is not a member of 'MnemonicLanguage'!", my_language),
            Err(e) => assert_eq!(e, strum::ParseError::VariantNotFound),
        }
    }

    #[test]
    fn test_language_detection() {
        // Test valid Mnemonic words
        match MnemonicLanguage::from(&"目".to_string()) {
            Ok(language) => assert_eq!(language, MnemonicLanguage::ChineseSimplified),
            Err(_e) => panic!(),
        }
        match MnemonicLanguage::from(&"trick".to_string()) {
            Ok(language) => assert_eq!(language, MnemonicLanguage::English),
            Err(_e) => panic!(),
        }
        match MnemonicLanguage::from(&"risque".to_string()) {
            Ok(language) => assert_eq!(language, MnemonicLanguage::French),
            Err(_e) => panic!(),
        }
        match MnemonicLanguage::from(&"topazio".to_string()) {
            Ok(language) => assert_eq!(language, MnemonicLanguage::Italian),
            Err(_e) => panic!(),
        }
        match MnemonicLanguage::from(&"ふりる".to_string()) {
            Ok(language) => assert_eq!(language, MnemonicLanguage::Japanese),
            Err(_e) => panic!(),
        }
        match MnemonicLanguage::from(&"마지막".to_string()) {
            Ok(language) => assert_eq!(language, MnemonicLanguage::Korean),
            Err(_e) => panic!(),
        }
        match MnemonicLanguage::from(&"sala".to_string()) {
            Ok(language) => assert_eq!(language, MnemonicLanguage::Spanish),
            Err(_e) => panic!(),
        }

        // Test Invalid Mnemonic words
        assert!(MnemonicLanguage::from(&"馕".to_string()).is_err()); // Invalid Mnemonic Chinese Simplified word
        assert!(MnemonicLanguage::from(&"retro".to_string()).is_err()); // Invalid Mnemonic English word
        assert!(MnemonicLanguage::from(&"flâner".to_string()).is_err()); // Invalid Mnemonic French word
        assert!(MnemonicLanguage::from(&"meriggiare".to_string()).is_err()); // Invalid Mnemonic Italian word
        assert!(MnemonicLanguage::from(&"おかあさん".to_string()).is_err()); // Invalid Mnemonic Japanese word
        assert!(MnemonicLanguage::from(&"답정너".to_string()).is_err()); // Invalid Mnemonic Korean word
        assert!(MnemonicLanguage::from(&"desvelado".to_string()).is_err()); // Invalid Mnemonic Spanish word

        // English/Spanish + English/French -> English
        let words1 = vec![
            "album".to_string(),
            "area".to_string(),
            "opera".to_string(),
            "abandon".to_string(),
        ];
        assert_eq!(
            MnemonicLanguage::detect_language(&words1),
            Ok(MnemonicLanguage::English)
        );

        // English/Spanish + English/French + Italian/Spanish
        let words2 = vec![
            "album".to_string(),
            "area".to_string(),
            "opera".to_string(),
            "abandon".to_string(),
            "tipico".to_string(),
        ];
        assert!(MnemonicLanguage::detect_language(&words2).is_err());

        // bounds check (last word is invalid)
        let words3 = vec![
            "album".to_string(),
            "area".to_string(),
            "opera".to_string(),
            "abandon".to_string(),
            "topazio".to_string(),
        ];
        assert!(MnemonicLanguage::detect_language(&words3).is_err());

        // building up a word list: English/French + French -> French
        let mut words = Vec::with_capacity(3);
        words.push("concert".to_string());
        assert_eq!(MnemonicLanguage::detect_language(&words), Ok(MnemonicLanguage::English));
        words.push("abandon".to_string());
        assert_eq!(MnemonicLanguage::detect_language(&words), Ok(MnemonicLanguage::English));
        words.push("barbier".to_string());
        assert_eq!(MnemonicLanguage::detect_language(&words), Ok(MnemonicLanguage::French));
    }

    #[test]
    fn test_find_index_from_word_or_word_from_index() {
        // Encoding and Decoding using Chinese Simplified
        let desired_index = 45;
        let desired_word = MNEMONIC_CHINESE_SIMPLIFIED_WORDS[desired_index].to_string();
        match find_mnemonic_index_from_word(&desired_word, &MnemonicLanguage::ChineseSimplified) {
            Ok(index) => assert_eq!(desired_index, index),
            Err(_e) => panic!(),
        }
        match find_mnemonic_word_from_index(desired_index, &MnemonicLanguage::ChineseSimplified) {
            Ok(word) => assert_eq!(desired_word, word),
            Err(_e) => panic!(),
        }

        // Encoding and Decoding using English Simplified
        let desired_index = 1717;
        let desired_word = MNEMONIC_ENGLISH_WORDS[desired_index].to_string();
        match find_mnemonic_index_from_word(&desired_word, &MnemonicLanguage::English) {
            Ok(index) => assert_eq!(desired_index, index),
            Err(_e) => panic!(),
        }
        match find_mnemonic_word_from_index(desired_index, &MnemonicLanguage::English) {
            Ok(word) => assert_eq!(desired_word, word),
            Err(_e) => panic!(),
        }

        // Encoding and Decoding using French Simplified
        let desired_index = 824;
        let desired_word = MNEMONIC_FRENCH_WORDS[desired_index].to_string();
        match find_mnemonic_index_from_word(&desired_word, &MnemonicLanguage::French) {
            Ok(index) => assert_eq!(desired_index, index),
            Err(_e) => panic!(),
        }
        match find_mnemonic_word_from_index(desired_index, &MnemonicLanguage::French) {
            Ok(word) => assert_eq!(desired_word, word),
            Err(_e) => panic!(),
        }

        // Encoding and Decoding using Italian Simplified
        let desired_index = 1123;
        let desired_word = MNEMONIC_ITALIAN_WORDS[desired_index].to_string();
        match find_mnemonic_index_from_word(&desired_word, &MnemonicLanguage::Italian) {
            Ok(index) => assert_eq!(desired_index, index),
            Err(_e) => panic!(),
        }
        match find_mnemonic_word_from_index(desired_index, &MnemonicLanguage::Italian) {
            Ok(word) => assert_eq!(desired_word, word),
            Err(_e) => panic!(),
        }

        // Encoding and Decoding using Japanese Simplified
        let desired_index = 1856;
        let desired_word = MNEMONIC_JAPANESE_WORDS[desired_index].to_string();
        match find_mnemonic_index_from_word(&desired_word, &MnemonicLanguage::Japanese) {
            Ok(index) => assert_eq!(desired_index, index),
            Err(_e) => panic!(),
        }
        match find_mnemonic_word_from_index(desired_index, &MnemonicLanguage::Japanese) {
            Ok(word) => assert_eq!(desired_word, word),
            Err(_e) => panic!(),
        }

        // Encoding and Decoding using Korean Simplified
        let desired_index = 345;
        let desired_word = MNEMONIC_KOREAN_WORDS[desired_index].to_string();
        match find_mnemonic_index_from_word(&desired_word, &MnemonicLanguage::Korean) {
            Ok(index) => assert_eq!(desired_index, index),
            Err(_e) => panic!(),
        }
        match find_mnemonic_word_from_index(desired_index, &MnemonicLanguage::Korean) {
            Ok(word) => assert_eq!(desired_word, word),
            Err(_e) => panic!(),
        }

        // Encoding and Decoding using Spanish Simplified
        let desired_index = 345;
        let desired_word = MNEMONIC_SPANISH_WORDS[desired_index].to_string();
        match find_mnemonic_index_from_word(&desired_word, &MnemonicLanguage::Spanish) {
            Ok(index) => assert_eq!(desired_index, index),
            Err(_e) => panic!(),
        }
        match find_mnemonic_word_from_index(desired_index, &MnemonicLanguage::Spanish) {
            Ok(word) => assert_eq!(desired_word, word),
            Err(_e) => panic!(),
        }
    }

    #[test]
    fn test_mnemonic_from_bytes_and_to_bytes() {
        let secretkey_bytes = RistrettoSecretKey::random(&mut OsRng).to_vec();
        match mnemonic::from_bytes(secretkey_bytes.clone(), &MnemonicLanguage::English) {
            Ok(mnemonic_seq) => match mnemonic::to_bytes(&mnemonic_seq) {
                Ok(mnemonic_bytes) => {
                    let mismatched_bytes = secretkey_bytes
                        .iter()
                        .zip(mnemonic_bytes.iter())
                        .filter(|&(a, b)| a != b)
                        .count();
                    assert_eq!(mismatched_bytes, 0);
                },
                Err(_e) => panic!(),
            },
            Err(_e) => panic!(),
        }
    }
}<|MERGE_RESOLUTION|>--- conflicted
+++ resolved
@@ -20,14 +20,9 @@
 // WHETHER IN CONTRACT, STRICT LIABILITY, OR TORT (INCLUDING NEGLIGENCE OR OTHERWISE) ARISING IN ANY WAY OUT OF THE
 // USE OF THIS SOFTWARE, EVEN IF ADVISED OF THE POSSIBILITY OF SUCH DAMAGE.
 
-<<<<<<< HEAD
-use std::slice::Iter;
-
-=======
 use std::{cmp::Ordering, slice::Iter};
 
 use strum_macros::{Display, EnumString};
->>>>>>> 5b0c7c94
 use tari_crypto::tari_utilities::bit::*;
 
 use crate::{
@@ -251,11 +246,8 @@
 
 #[cfg(test)]
 mod test {
-<<<<<<< HEAD
-=======
     use std::str::FromStr;
 
->>>>>>> 5b0c7c94
     use rand::{self, rngs::OsRng};
     use tari_crypto::{keys::SecretKey, ristretto::RistrettoSecretKey, tari_utilities::byte_array::ByteArray};
 
