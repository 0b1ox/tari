--- conflicted
+++ resolved
@@ -22,17 +22,7 @@
 
 use crate::transaction_service::{
     error::TransactionStorageError,
-<<<<<<< HEAD
-    storage::models::{
-        CompletedTransaction,
-        InboundTransaction,
-        OutboundTransaction,
-        TransactionDirection,
-        TransactionStatus,
-    },
-=======
     storage::models::{CompletedTransaction, InboundTransaction, OutboundTransaction},
->>>>>>> 9bd47609
 };
 use aes_gcm::Aes256Gcm;
 use chrono::Utc;
