--- conflicted
+++ resolved
@@ -145,17 +145,13 @@
     ByteArrayError(#[from] tari_crypto::tari_utilities::ByteArrayError),
     #[error("Transaction Service Error: `{0}`")]
     ServiceError(String),
-<<<<<<< HEAD
-
+    #[error("Wallet Recovery in progress so Transaction Service Messaging Requests ignored")]
+    WalletRecoveryInProgress,
     #[error("Connectivity error: {source}")]
     ConnectivityError {
         #[from]
         source: ConnectivityError,
     },
-=======
-    #[error("Wallet Recovery in progress so Transaction Service Messaging Requests ignored")]
-    WalletRecoveryInProgress,
->>>>>>> 3e2d3352
 }
 
 #[derive(Debug, Error)]
