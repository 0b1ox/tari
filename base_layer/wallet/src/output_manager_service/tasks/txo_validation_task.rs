--- conflicted
+++ resolved
@@ -301,20 +301,6 @@
             }
         }
 
-<<<<<<< HEAD
-        let mut returned_outputs = Vec::new();
-        for output_proto in batch_response.outputs.iter() {
-            let output = TransactionOutput::try_from(output_proto.clone()).map_err(|err| {
-                OutputManagerProtocolError::new(
-                    self.id,
-                    OutputManagerError::ConversionError(format!(
-                        "Could not convert protobuf TransactionOutput:{}",
-                        err
-                    )),
-                )
-            })?;
-            returned_outputs.push(output);
-=======
         while let Some(last_mined_output) = self.db.get_last_mined_output().await.for_protocol(self.operation_id)? {
             if last_mined_output.mined_height.is_none() || last_mined_output.mined_in_block.is_none() {
                 return Err(OutputManagerProtocolError::new(
@@ -350,7 +336,6 @@
                 last_mined_header_hash = Some(mined_in_block_hash);
                 break;
             }
->>>>>>> 43b20334
         }
         Ok(last_mined_header_hash)
     }
