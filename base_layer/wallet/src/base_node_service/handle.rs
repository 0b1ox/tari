// Copyright 2020. The Tari Project
//
// Redistribution and use in source and binary forms, with or without modification, are permitted provided that the
// following conditions are met:
//
// 1. Redistributions of source code must retain the above copyright notice, this list of conditions and the following
// disclaimer.
//
// 2. Redistributions in binary form must reproduce the above copyright notice, this list of conditions and the
// following disclaimer in the documentation and/or other materials provided with the distribution.
//
// 3. Neither the name of the copyright holder nor the names of its contributors may be used to endorse or promote
// products derived from this software without specific prior written permission.
//
// THIS SOFTWARE IS PROVIDED BY THE COPYRIGHT HOLDERS AND CONTRIBUTORS "AS IS" AND ANY EXPRESS OR IMPLIED WARRANTIES,
// INCLUDING, BUT NOT LIMITED TO, THE IMPLIED WARRANTIES OF MERCHANTABILITY AND FITNESS FOR A PARTICULAR PURPOSE ARE
// DISCLAIMED. IN NO EVENT SHALL THE COPYRIGHT HOLDER OR CONTRIBUTORS BE LIABLE FOR ANY DIRECT, INDIRECT, INCIDENTAL,
// SPECIAL, EXEMPLARY, OR CONSEQUENTIAL DAMAGES (INCLUDING, BUT NOT LIMITED TO, PROCUREMENT OF SUBSTITUTE GOODS OR
// SERVICES; LOSS OF USE, DATA, OR PROFITS; OR BUSINESS INTERRUPTION) HOWEVER CAUSED AND ON ANY THEORY OF LIABILITY,
// WHETHER IN CONTRACT, STRICT LIABILITY, OR TORT (INCLUDING NEGLIGENCE OR OTHERWISE) ARISING IN ANY WAY OUT OF THE
// USE OF THIS SOFTWARE, EVEN IF ADVISED OF THE POSSIBILITY OF SUCH DAMAGE.

<<<<<<< HEAD
use std::{fmt, fmt::Formatter, sync::Arc, time::Duration};
=======
use std::{sync::Arc, time::Duration};
>>>>>>> 5b0c7c94

use tari_common_types::chain_metadata::ChainMetadata;
use tari_service_framework::reply_channel::SenderService;
use tokio::sync::broadcast;
use tower::Service;

use super::{error::BaseNodeServiceError, service::BaseNodeState};

pub type BaseNodeEventSender = broadcast::Sender<Arc<BaseNodeEvent>>;
pub type BaseNodeEventReceiver = broadcast::Receiver<Arc<BaseNodeEvent>>;
/// API Request enum
#[derive(Debug)]
pub enum BaseNodeServiceRequest {
    GetChainMetadata,
    GetBaseNodeLatency,
}
/// API Response enum
#[derive(Debug)]
pub enum BaseNodeServiceResponse {
    ChainMetadata(Option<ChainMetadata>),
    Latency(Option<Duration>),
}
#[derive(Clone, Debug, Hash, PartialEq, Eq)]
pub enum BaseNodeEvent {
    BaseNodeStateChanged(BaseNodeState),
    NewBlockDetected(u64),
}

impl fmt::Display for BaseNodeEvent {
    fn fmt(&self, f: &mut Formatter<'_>) -> fmt::Result {
        match self {
            BaseNodeEvent::BaseNodeStateChanged(state) => {
                write!(f, "BaseNodeStateChanged: Synced:{:?}", state.is_synced)
            },
        }
    }
}

/// The Base Node Service Handle is a struct that contains the interfaces used to communicate with a running
/// Base Node
#[derive(Clone)]
pub struct BaseNodeServiceHandle {
    handle: SenderService<BaseNodeServiceRequest, Result<BaseNodeServiceResponse, BaseNodeServiceError>>,
    event_stream_sender: BaseNodeEventSender,
}

impl BaseNodeServiceHandle {
    pub fn new(
        handle: SenderService<BaseNodeServiceRequest, Result<BaseNodeServiceResponse, BaseNodeServiceError>>,
        event_stream_sender: BaseNodeEventSender,
    ) -> Self {
        Self {
            handle,
            event_stream_sender,
        }
    }

    pub fn get_event_stream(&self) -> BaseNodeEventReceiver {
        self.event_stream_sender.subscribe()
    }

    pub async fn get_chain_metadata(&mut self) -> Result<Option<ChainMetadata>, BaseNodeServiceError> {
        match self.handle.call(BaseNodeServiceRequest::GetChainMetadata).await?? {
            BaseNodeServiceResponse::ChainMetadata(metadata) => Ok(metadata),
            _ => Err(BaseNodeServiceError::UnexpectedApiResponse),
        }
    }

    pub async fn get_base_node_latency(&mut self) -> Result<Option<Duration>, BaseNodeServiceError> {
        match self.handle.call(BaseNodeServiceRequest::GetBaseNodeLatency).await?? {
            BaseNodeServiceResponse::Latency(latency) => Ok(latency),
            _ => Err(BaseNodeServiceError::UnexpectedApiResponse),
        }
    }
}<|MERGE_RESOLUTION|>--- conflicted
+++ resolved
@@ -20,12 +20,7 @@
 // WHETHER IN CONTRACT, STRICT LIABILITY, OR TORT (INCLUDING NEGLIGENCE OR OTHERWISE) ARISING IN ANY WAY OUT OF THE
 // USE OF THIS SOFTWARE, EVEN IF ADVISED OF THE POSSIBILITY OF SUCH DAMAGE.
 
-<<<<<<< HEAD
 use std::{fmt, fmt::Formatter, sync::Arc, time::Duration};
-=======
-use std::{sync::Arc, time::Duration};
->>>>>>> 5b0c7c94
-
 use tari_common_types::chain_metadata::ChainMetadata;
 use tari_service_framework::reply_channel::SenderService;
 use tokio::sync::broadcast;
