--- conflicted
+++ resolved
@@ -11,8 +11,7 @@
 #  timestamp [target] LEVEL message
 refresh_rate: 30 seconds
 appenders:
-<<<<<<< HEAD
-  # An appender named "stdout" that writes to file.
+# An appender named "stdout" that writes to file.
   stdout:
     kind: file
     path: "log/wallet/stdout.log"
@@ -22,9 +21,7 @@
     filters:
       - kind: threshold
         level: warn
-
-=======
->>>>>>> 0048c3bc
+        
   # An appender named "network" that writes to a file with a custom pattern encoder
   network:
     kind: rolling_file
@@ -81,6 +78,7 @@
   level: info
   appenders:
     - base_layer
+    - stdout
 
 loggers:
   # base_layer
@@ -120,11 +118,7 @@
     level: info
     appenders:
       - network
-<<<<<<< HEAD
   # Route log events sent to the "mio" logger to the "other" appender
-=======
-    additive: false
->>>>>>> 0048c3bc
   mio:
     level: error
     appenders:
