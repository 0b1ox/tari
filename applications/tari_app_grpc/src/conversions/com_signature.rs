// Copyright 2020. The Tari Project
//
// Redistribution and use in source and binary forms, with or without modification, are permitted provided that the
// following conditions are met:
//
// 1. Redistributions of source code must retain the above copyright notice, this list of conditions and the following
// disclaimer.
//
// 2. Redistributions in binary form must reproduce the above copyright notice, this list of conditions and the
// following disclaimer in the documentation and/or other materials provided with the distribution.
//
// 3. Neither the name of the copyright holder nor the names of its contributors may be used to endorse or promote
// products derived from this software without specific prior written permission.
//
// THIS SOFTWARE IS PROVIDED BY THE COPYRIGHT HOLDERS AND CONTRIBUTORS "AS IS" AND ANY EXPRESS OR IMPLIED WARRANTIES,
// INCLUDING, BUT NOT LIMITED TO, THE IMPLIED WARRANTIES OF MERCHANTABILITY AND FITNESS FOR A PARTICULAR PURPOSE ARE
// DISCLAIMED. IN NO EVENT SHALL THE COPYRIGHT HOLDER OR CONTRIBUTORS BE LIABLE FOR ANY DIRECT, INDIRECT, INCIDENTAL,
// SPECIAL, EXEMPLARY, OR CONSEQUENTIAL DAMAGES (INCLUDING, BUT NOT LIMITED TO, PROCUREMENT OF SUBSTITUTE GOODS OR
// SERVICES; LOSS OF USE, DATA, OR PROFITS; OR BUSINESS INTERRUPTION) HOWEVER CAUSED AND ON ANY THEORY OF LIABILITY,
// WHETHER IN CONTRACT, STRICT LIABILITY, OR TORT (INCLUDING NEGLIGENCE OR OTHERWISE) ARISING IN ANY WAY OUT OF THE
// USE OF THIS SOFTWARE, EVEN IF ADVISED OF THE POSSIBILITY OF SUCH DAMAGE.

use std::convert::TryFrom;
<<<<<<< HEAD

use tari_common_types::types::{ComSignature, Commitment, PrivateKey};
use tari_utilities::ByteArray;

=======

use tari_common_types::types::{ComSignature, Commitment, PrivateKey};
use tari_core::crypto::tari_utilities::ByteArray;

>>>>>>> 5b0c7c94
use crate::tari_rpc as grpc;

impl TryFrom<grpc::ComSignature> for ComSignature {
    type Error = String;

    fn try_from(sig: grpc::ComSignature) -> Result<Self, Self::Error> {
        let public_nonce = Commitment::from_bytes(&sig.public_nonce_commitment)
            .map_err(|_| "Could not get public nonce commitment".to_string())?;
        let signature_u =
            PrivateKey::from_bytes(&sig.signature_u).map_err(|_| "Could not get partial signature u".to_string())?;
        let signature_v =
            PrivateKey::from_bytes(&sig.signature_v).map_err(|_| "Could not get partial signature v".to_string())?;

        Ok(Self::new(public_nonce, signature_u, signature_v))
    }
}<|MERGE_RESOLUTION|>--- conflicted
+++ resolved
@@ -21,17 +21,10 @@
 // USE OF THIS SOFTWARE, EVEN IF ADVISED OF THE POSSIBILITY OF SUCH DAMAGE.
 
 use std::convert::TryFrom;
-<<<<<<< HEAD
-
-use tari_common_types::types::{ComSignature, Commitment, PrivateKey};
-use tari_utilities::ByteArray;
-
-=======
 
 use tari_common_types::types::{ComSignature, Commitment, PrivateKey};
 use tari_core::crypto::tari_utilities::ByteArray;
 
->>>>>>> 5b0c7c94
 use crate::tari_rpc as grpc;
 
 impl TryFrom<grpc::ComSignature> for ComSignature {
