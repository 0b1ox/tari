// Copyright 2019. The Tari Project
//
// Redistribution and use in source and binary forms, with or without modification, are permitted provided that the
// following conditions are met:
//
// 1. Redistributions of source code must retain the above copyright notice, this list of conditions and the following
// disclaimer.
//
// 2. Redistributions in binary form must reproduce the above copyright notice, this list of conditions and the
// following disclaimer in the documentation and/or other materials provided with the distribution.
//
// 3. Neither the name of the copyright holder nor the names of its contributors may be used to endorse or promote
// products derived from this software without specific prior written permission.
//
// THIS SOFTWARE IS PROVIDED BY THE COPYRIGHT HOLDERS AND CONTRIBUTORS "AS IS" AND ANY EXPRESS OR IMPLIED WARRANTIES,
// INCLUDING, BUT NOT LIMITED TO, THE IMPLIED WARRANTIES OF MERCHANTABILITY AND FITNESS FOR A PARTICULAR PURPOSE ARE
// DISCLAIMED. IN NO EVENT SHALL THE COPYRIGHT HOLDER OR CONTRIBUTORS BE LIABLE FOR ANY DIRECT, INDIRECT, INCIDENTAL,
// SPECIAL, EXEMPLARY, OR CONSEQUENTIAL DAMAGES (INCLUDING, BUT NOT LIMITED TO, PROCUREMENT OF SUBSTITUTE GOODS OR
// SERVICES; LOSS OF USE, DATA, OR PROFITS; OR BUSINESS INTERRUPTION) HOWEVER CAUSED AND ON ANY THEORY OF LIABILITY,
// WHETHER IN CONTRACT, STRICT LIABILITY, OR TORT (INCLUDING NEGLIGENCE OR OTHERWISE) ARISING IN ANY WAY OUT OF THE
// USE OF THIS SOFTWARE, EVEN IF ADVISED OF THE POSSIBILITY OF SUCH DAMAGE.

/// ⠀⠀⠀⠀⠀⠀⠀⠀⠀⠀⠀⠀⠀⣠⣶⣿⣿⣿⣿⣶⣦⣀⠀⠀⠀⠀⠀⠀⠀⠀⠀⠀⠀⠀⠀⠀⠀⠀⠀⠀⠀⠀⠀⠀⠀⠀⠀⠀⠀⠀⠀⠀⠀⠀⠀⠀⠀⠀⠀⠀⠀⠀⠀⠀⠀⠀⠀⠀⠀⠀⠀⠀⠀⠀⠀⠀⠀⠀⠀⠀
/// ⠀⠀⠀⠀⠀⠀⠀⠀⠀⢀⣤⣾⣿⡿⠋⠀⠀⠀⠀⠉⠛⠿⣿⣿⣶⣤⣀⠀⠀⠀⠀⠀⠀⢰⣿⣾⣾⣾⣾⣾⣾⣾⣾⣾⣿⠀⠀⠀⣾⣾⣾⡀⠀⠀⠀⠀⢰⣾⣾⣾⣾⣿⣶⣶⡀⠀⠀⠀⢸⣾⣿⠀⠀⠀⠀⠀⠀⠀⠀⠀
/// ⠀⠀⠀⠀⠀⠀⠀⠀⠀⣿⣿⣿⣿⣿⣶⣶⣤⣄⡀⠀⠀⠀⠀⠀⠉⠛⣿⣿⠀⠀⠀⠀⠀⠈⠉⠉⠉⠉⣿⣿⡏⠉⠉⠉⠉⠀⠀⣰⣿⣿⣿⣿⠀⠀⠀⠀⢸⣿⣿⠉⠉⠉⠛⣿⣿⡆⠀⠀⢸⣿⣿⠀⠀⠀⠀⠀⠀⠀⠀⠀
/// ⠀⠀⠀⠀⠀⠀⠀⠀⠀⣿⣿⠀⠀⠀⠈⠙⣿⡿⠿⣿⣿⣿⣶⣶⣤⣤⣿⣿⠀⠀⠀⠀⠀⠀⠀⠀⠀⠀⣿⣿⡇⠀⠀⠀⠀⠀⢠⣿⣿⠃⣿⣿⣷⠀⠀⠀⢸⣿⣿⣀⣀⣀⣴⣿⣿⠃⠀⠀⢸⣿⣿⠀⠀⠀⠀⠀⠀⠀⠀⠀
/// ⠀⠀⠀⠀⠀⠀⠀⠀⠀⣿⣿⣤⠀⠀⠀⢸⣿⡟⠀⠀⠀⠀⠀⠉⣽⣿⣿⠟⠀⠀⠀⠀⠀⠀⠀⠀⠀⠀⣿⣿⡇⠀⠀⠀⠀⠀⣿⣿⣿⣤⣬⣿⣿⣆⠀⠀⢸⣿⣿⣿⣿⣿⡿⠟⠉⠀⠀⠀⢸⣿⣿⠀⠀⠀⠀⠀⠀⠀⠀⠀
/// ⠀⠀⠀⠀⠀⠀⠀⠀⠀⠀⠙⣿⣿⣤⠀⢸⣿⡟⠀⠀⠀⣠⣾⣿⡿⠋⠀⠀⠀⠀⠀⠀⠀⠀⠀⠀⠀⠀⣿⣿⡇⠀⠀⠀⠀⣾⣿⣿⠿⠿⠿⢿⣿⣿⡀⠀⢸⣿⣿⠙⣿⣿⣿⣄⠀⠀⠀⠀⢸⣿⣿⠀⠀⠀⠀⠀⠀⠀⠀⠀
/// ⠀⠀⠀⠀⠀⠀⠀⠀⠀⠀⠀⠀⠙⣿⣿⣼⣿⡟⣀⣶⣿⡿⠋⠀⠀⠀⠀⠀⠀⠀⠀⠀⠀⠀⠀⠀⠀⠀⣿⣿⡇⠀⠀⠀⣰⣿⣿⠃⠀⠀⠀⠀⣿⣿⣿⠀⢸⣿⣿⠀⠀⠙⣿⣿⣷⣄⠀⠀⢸⣿⣿⠀⠀⠀⠀⠀⠀⠀⠀⠀
/// ⠀⠀⠀⠀⠀⠀⠀⠀⠀⠀⠀⠀⠀⠀⠙⣿⣿⣿⣿⠛⠀⠀⠀⠀⠀⠀⠀⠀⠀⠀⠀⠀⠀⠀⠀⠀⠀⠀⠀⠀⠀⠀⠀⠀⠀⠀⠀⠀⠀⠀⠀⠀⠀⠀⠀⠀⠀⠀⠀⠀⠀⠀⠀⠀⠀⠀⠀⠀⠀⠀⠀⠀⠀⠀⠀⠀⠀⠀⠀⠀
/// ⠀⠀⠀⠀⠀⠀⠀⠀⠀⠀⠀⠀⠀⠀⠀⠀⠙⠁⠀⠀⠀⠀⠀⠀⠀⠀⠀
///
/// # Tari Base Node
///
/// The Tari Base Node is a major application in the Tari Network
///
/// ## Running the Tari Base Node
///
/// Tor needs to be started first
/// ```
/// tor --allow-missing-torrc --ignore-missing-torrc \
///  --clientonly 1 --socksport 9050 --controlport 127.0.0.1:9051 \
///  --log "warn stdout" --clientuseipv6 1
/// ```
///
/// For the first run
/// `cargo run tari_base_node -- --init
///
/// Subsequent runs
/// `cargo run tari_base_node`
///
/// ## Commands
///
/// `help` - Displays a list of commands
/// `get-balance` - Displays the balance of the wallet (available, pending incoming, pending outgoing)
/// `send-tari` - Sends Tari, the amount needs to be specified, followed by the destination (public key or emoji
/// id) and an optional message `get-chain-metadata` - Lists information about the blockchain of this Base Node
/// `list-peers` - Lists information about peers known by this base node
/// `ban-peer` - Bans a peer
/// `unban-peer` - Removes a ban for a peer
/// `list-connections` - Lists active connections to this Base Node
/// `list-headers` - Lists header information. Either the first header height and the last header height needs to
/// be specified, or the amount of headers from the top `check-db` - Checks the blockchain database for missing
/// blocks and headers `calc-timing` - Calculates the time average time taken to mine a given range of blocks
/// `discover-peer` - Attempts to discover a peer on the network, a public key or emoji id needs to be specified
/// `get-block` - Retrieves a block, the height of the block needs to be specified
/// `get-mempool-stats` - Displays information about the mempool
/// `get-mempool-state` - Displays state information for the mempool
/// `whoami` - Displays identity information about this Base Node and it's wallet
/// `quit` - Exits the Base Node
/// `exit` - Same as quit
<<<<<<< HEAD

/// Used to display tabulated data
#[macro_use]
mod table;

mod bootstrap;
mod builder;
mod cli;
mod commands;
mod config;
mod grpc;
#[cfg(feature = "metrics")]
mod metrics;
mod recovery;
mod utils;

=======
>>>>>>> 1c3eff1c
use std::{process, sync::Arc};

use clap::Parser;
use log::*;
<<<<<<< HEAD
use tari_app_utilities::{identity_management::setup_node_identity, utilities::setup_runtime};
use tari_common::{
    configuration::bootstrap::{grpc_default_port, ApplicationType},
    exit_codes::{ExitCode, ExitError},
    initialize_logging,
    load_configuration,
};
use tari_comms::{
    multiaddr::Multiaddr,
    peer_manager::PeerFeatures,
    utils::multiaddr::multiaddr_to_socketaddr,
    NodeIdentity,
};
#[cfg(all(unix, feature = "libtor"))]
use tari_libtor::tor::Tor;
use tari_shutdown::{Shutdown, ShutdownSignal};
use tokio::task;
use tonic::transport::Server;

use crate::{cli::Cli, config::ApplicationConfig};
=======
use opentelemetry::{self, global};
use tari_app_utilities::{identity_management::setup_node_identity, utilities::setup_runtime};
use tari_base_node::{cli::Cli, run_base_node_with_cli, ApplicationConfig};
use tari_common::{exit_codes::ExitError, initialize_logging, load_configuration};
use tari_comms::peer_manager::PeerFeatures;
#[cfg(all(unix, feature = "libtor"))]
use tari_libtor::tor::Tor;
use tari_shutdown::Shutdown;

>>>>>>> 1c3eff1c
const LOG_TARGET: &str = "tari::base_node::app";

/// Application entry point
fn main() {
    if let Err(err) = main_inner() {
        eprintln!("{:?}", err);
        let exit_code = err.exit_code;
        if let Some(hint) = exit_code.hint() {
            eprintln!();
            eprintln!("{}", hint);
            eprintln!();
        }
        error!(
            target: LOG_TARGET,
            "Exiting with code ({}): {:?}", exit_code as i32, err
        );
        process::exit(exit_code as i32);
    }
}

fn main_inner() -> Result<(), ExitError> {
    let cli = Cli::parse();

    let config_path = cli.common.config_path();
    let cfg = load_configuration(config_path, true, &cli)?;

    initialize_logging(
        &cli.common.log_config_path("base_node"),
        include_str!("../log4rs_sample.yml"),
    )?;

    let mut config = ApplicationConfig::load_from(&cfg)?;
    if let Some(network) = cli.network {
        config.base_node.network = network;
    }
    debug!(target: LOG_TARGET, "Using base node configuration: {:?}", config);

    // Load or create the Node identity
    let node_identity = setup_node_identity(
        &config.base_node.identity_file,
        config.base_node.p2p.public_address.as_ref(),
        cli.non_interactive_mode || cli.init,
        PeerFeatures::COMMUNICATION_NODE,
    )?;

    if cli.init {
        info!(target: LOG_TARGET, "Default configuration created. Done.");
        return Ok(());
    }

    // The shutdown trigger for the system
    let shutdown = Shutdown::new();

    // Set up the Tokio runtime
    let runtime = setup_runtime()?;

    // Run our own Tor instance, if configured
    // This is currently only possible on linux/macos
    #[cfg(all(unix, feature = "libtor"))]
    if config.base_node.use_libtor && config.base_node.p2p.transport.is_tor() {
        let tor = Tor::initialize()?;
        tor.update_comms_transport(&mut config.base_node.p2p.transport)?;
        runtime.spawn(tor.run(shutdown.to_signal()));
        debug!(
            target: LOG_TARGET,
            "Updated Tor comms transport: {:?}", config.base_node.p2p.transport
        );
    }

    // Run the base node
    runtime.block_on(run_base_node_with_cli(node_identity, Arc::new(config), cli, shutdown))?;

    Ok(())
<<<<<<< HEAD
}

/// Sets up the base node and runs the cli_loop
async fn run_node(
    node_identity: Arc<NodeIdentity>,
    config: Arc<ApplicationConfig>,
    cli: Cli,
    shutdown: Shutdown,
) -> Result<(), ExitError> {
    #[cfg(feature = "metrics")]
    {
        metrics::install(
            ApplicationType::BaseNode,
            &node_identity,
            &config.metrics,
            shutdown.to_signal(),
        );
    }

    log_mdc::insert("node-public-key", node_identity.public_key().to_string());
    log_mdc::insert("node-id", node_identity.node_id().to_string());

    if cli.rebuild_db {
        info!(target: LOG_TARGET, "Node is in recovery mode, entering recovery");
        recovery::initiate_recover_db(&config.base_node)?;
        recovery::run_recovery(&config.base_node)
            .await
            .map_err(|e| ExitError::new(ExitCode::RecoveryError, e))?;
        return Ok(());
    };

    // Build, node, build!
    let ctx = builder::configure_and_initialize_node(config.clone(), node_identity, shutdown.to_signal()).await?;

    if config.base_node.grpc_enabled {
        let grpc_address = config.base_node.grpc_address.clone().unwrap_or_else(|| {
            let port = grpc_default_port(ApplicationType::BaseNode, config.base_node.network);
            format!("/ip4/127.0.0.1/tcp/{}", port).parse().unwrap()
        });
        // Go, GRPC, go go
        let grpc = grpc::base_node_grpc_server::BaseNodeGrpcServer::from_base_node_context(&ctx);
        task::spawn(run_grpc(grpc, grpc_address, shutdown.to_signal()));
    }

    // Run, node, run!
    let context = CommandContext::new(&ctx, shutdown);
    let main_loop = CliLoop::new(context, cli.watch, cli.non_interactive_mode);
    if cli.non_interactive_mode {
        println!("Node started in non-interactive mode (pid = {})", process::id());
    } else {
        info!(
            target: LOG_TARGET,
            "Node has been successfully configured and initialized. Starting CLI loop."
        );
    }
    if !config.base_node.force_sync_peers.is_empty() {
        warn!(
            target: LOG_TARGET,
            "Force Sync Peers have been set! This node will only sync to the nodes in this set."
        );
    }

    info!(target: LOG_TARGET, "Tari base node has STARTED");
    main_loop.cli_loop().await;

    ctx.wait_for_shutdown().await;

    println!("Goodbye!");
    Ok(())
}

/// Runs the gRPC server
async fn run_grpc(
    grpc: grpc::base_node_grpc_server::BaseNodeGrpcServer,
    grpc_address: Multiaddr,
    interrupt_signal: ShutdownSignal,
) -> Result<(), anyhow::Error> {
    info!(target: LOG_TARGET, "Starting GRPC on {}", grpc_address);

    let grpc_address = multiaddr_to_socketaddr(&grpc_address)?;
    Server::builder()
        .add_service(tari_app_grpc::tari_rpc::base_node_server::BaseNodeServer::new(grpc))
        .serve_with_shutdown(grpc_address, interrupt_signal.map(|_| ()))
        .await
        .map_err(|err| {
            error!(target: LOG_TARGET, "GRPC encountered an error: {:?}", err);
            err
        })?;

    info!(target: LOG_TARGET, "Stopping GRPC");
    Ok(())
=======
>>>>>>> 1c3eff1c
}<|MERGE_RESOLUTION|>--- conflicted
+++ resolved
@@ -69,51 +69,10 @@
 /// `whoami` - Displays identity information about this Base Node and it's wallet
 /// `quit` - Exits the Base Node
 /// `exit` - Same as quit
-<<<<<<< HEAD
-
-/// Used to display tabulated data
-#[macro_use]
-mod table;
-
-mod bootstrap;
-mod builder;
-mod cli;
-mod commands;
-mod config;
-mod grpc;
-#[cfg(feature = "metrics")]
-mod metrics;
-mod recovery;
-mod utils;
-
-=======
->>>>>>> 1c3eff1c
 use std::{process, sync::Arc};
 
 use clap::Parser;
 use log::*;
-<<<<<<< HEAD
-use tari_app_utilities::{identity_management::setup_node_identity, utilities::setup_runtime};
-use tari_common::{
-    configuration::bootstrap::{grpc_default_port, ApplicationType},
-    exit_codes::{ExitCode, ExitError},
-    initialize_logging,
-    load_configuration,
-};
-use tari_comms::{
-    multiaddr::Multiaddr,
-    peer_manager::PeerFeatures,
-    utils::multiaddr::multiaddr_to_socketaddr,
-    NodeIdentity,
-};
-#[cfg(all(unix, feature = "libtor"))]
-use tari_libtor::tor::Tor;
-use tari_shutdown::{Shutdown, ShutdownSignal};
-use tokio::task;
-use tonic::transport::Server;
-
-use crate::{cli::Cli, config::ApplicationConfig};
-=======
 use opentelemetry::{self, global};
 use tari_app_utilities::{identity_management::setup_node_identity, utilities::setup_runtime};
 use tari_base_node::{cli::Cli, run_base_node_with_cli, ApplicationConfig};
@@ -123,7 +82,6 @@
 use tari_libtor::tor::Tor;
 use tari_shutdown::Shutdown;
 
->>>>>>> 1c3eff1c
 const LOG_TARGET: &str = "tari::base_node::app";
 
 /// Application entry point
@@ -197,98 +155,4 @@
     runtime.block_on(run_base_node_with_cli(node_identity, Arc::new(config), cli, shutdown))?;
 
     Ok(())
-<<<<<<< HEAD
-}
-
-/// Sets up the base node and runs the cli_loop
-async fn run_node(
-    node_identity: Arc<NodeIdentity>,
-    config: Arc<ApplicationConfig>,
-    cli: Cli,
-    shutdown: Shutdown,
-) -> Result<(), ExitError> {
-    #[cfg(feature = "metrics")]
-    {
-        metrics::install(
-            ApplicationType::BaseNode,
-            &node_identity,
-            &config.metrics,
-            shutdown.to_signal(),
-        );
-    }
-
-    log_mdc::insert("node-public-key", node_identity.public_key().to_string());
-    log_mdc::insert("node-id", node_identity.node_id().to_string());
-
-    if cli.rebuild_db {
-        info!(target: LOG_TARGET, "Node is in recovery mode, entering recovery");
-        recovery::initiate_recover_db(&config.base_node)?;
-        recovery::run_recovery(&config.base_node)
-            .await
-            .map_err(|e| ExitError::new(ExitCode::RecoveryError, e))?;
-        return Ok(());
-    };
-
-    // Build, node, build!
-    let ctx = builder::configure_and_initialize_node(config.clone(), node_identity, shutdown.to_signal()).await?;
-
-    if config.base_node.grpc_enabled {
-        let grpc_address = config.base_node.grpc_address.clone().unwrap_or_else(|| {
-            let port = grpc_default_port(ApplicationType::BaseNode, config.base_node.network);
-            format!("/ip4/127.0.0.1/tcp/{}", port).parse().unwrap()
-        });
-        // Go, GRPC, go go
-        let grpc = grpc::base_node_grpc_server::BaseNodeGrpcServer::from_base_node_context(&ctx);
-        task::spawn(run_grpc(grpc, grpc_address, shutdown.to_signal()));
-    }
-
-    // Run, node, run!
-    let context = CommandContext::new(&ctx, shutdown);
-    let main_loop = CliLoop::new(context, cli.watch, cli.non_interactive_mode);
-    if cli.non_interactive_mode {
-        println!("Node started in non-interactive mode (pid = {})", process::id());
-    } else {
-        info!(
-            target: LOG_TARGET,
-            "Node has been successfully configured and initialized. Starting CLI loop."
-        );
-    }
-    if !config.base_node.force_sync_peers.is_empty() {
-        warn!(
-            target: LOG_TARGET,
-            "Force Sync Peers have been set! This node will only sync to the nodes in this set."
-        );
-    }
-
-    info!(target: LOG_TARGET, "Tari base node has STARTED");
-    main_loop.cli_loop().await;
-
-    ctx.wait_for_shutdown().await;
-
-    println!("Goodbye!");
-    Ok(())
-}
-
-/// Runs the gRPC server
-async fn run_grpc(
-    grpc: grpc::base_node_grpc_server::BaseNodeGrpcServer,
-    grpc_address: Multiaddr,
-    interrupt_signal: ShutdownSignal,
-) -> Result<(), anyhow::Error> {
-    info!(target: LOG_TARGET, "Starting GRPC on {}", grpc_address);
-
-    let grpc_address = multiaddr_to_socketaddr(&grpc_address)?;
-    Server::builder()
-        .add_service(tari_app_grpc::tari_rpc::base_node_server::BaseNodeServer::new(grpc))
-        .serve_with_shutdown(grpc_address, interrupt_signal.map(|_| ()))
-        .await
-        .map_err(|err| {
-            error!(target: LOG_TARGET, "GRPC encountered an error: {:?}", err);
-            err
-        })?;
-
-    info!(target: LOG_TARGET, "Stopping GRPC");
-    Ok(())
-=======
->>>>>>> 1c3eff1c
 }