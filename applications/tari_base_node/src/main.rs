// Copyright 2019. The Tari Project
//
// Redistribution and use in source and binary forms, with or without modification, are permitted provided that the
// following conditions are met:
//
// 1. Redistributions of source code must retain the above copyright notice, this list of conditions and the following
// disclaimer.
//
// 2. Redistributions in binary form must reproduce the above copyright notice, this list of conditions and the
// following disclaimer in the documentation and/or other materials provided with the distribution.
//
// 3. Neither the name of the copyright holder nor the names of its contributors may be used to endorse or promote
// products derived from this software without specific prior written permission.
//
// THIS SOFTWARE IS PROVIDED BY THE COPYRIGHT HOLDERS AND CONTRIBUTORS "AS IS" AND ANY EXPRESS OR IMPLIED WARRANTIES,
// INCLUDING, BUT NOT LIMITED TO, THE IMPLIED WARRANTIES OF MERCHANTABILITY AND FITNESS FOR A PARTICULAR PURPOSE ARE
// DISCLAIMED. IN NO EVENT SHALL THE COPYRIGHT HOLDER OR CONTRIBUTORS BE LIABLE FOR ANY DIRECT, INDIRECT, INCIDENTAL,
// SPECIAL, EXEMPLARY, OR CONSEQUENTIAL DAMAGES (INCLUDING, BUT NOT LIMITED TO, PROCUREMENT OF SUBSTITUTE GOODS OR
// SERVICES; LOSS OF USE, DATA, OR PROFITS; OR BUSINESS INTERRUPTION) HOWEVER CAUSED AND ON ANY THEORY OF LIABILITY,
// WHETHER IN CONTRACT, STRICT LIABILITY, OR TORT (INCLUDING NEGLIGENCE OR OTHERWISE) ARISING IN ANY WAY OUT OF THE
// USE OF THIS SOFTWARE, EVEN IF ADVISED OF THE POSSIBILITY OF SUCH DAMAGE.

/// ⠀⠀⠀⠀⠀⠀⠀⠀⠀⠀⠀⠀⠀⣠⣶⣿⣿⣿⣿⣶⣦⣀⠀⠀⠀⠀⠀⠀⠀⠀⠀⠀⠀⠀⠀⠀⠀⠀⠀⠀⠀⠀⠀⠀⠀⠀⠀⠀⠀⠀⠀⠀⠀⠀⠀⠀⠀⠀⠀⠀⠀⠀⠀⠀⠀⠀⠀⠀⠀⠀⠀⠀⠀⠀⠀⠀⠀⠀⠀⠀
/// ⠀⠀⠀⠀⠀⠀⠀⠀⠀⢀⣤⣾⣿⡿⠋⠀⠀⠀⠀⠉⠛⠿⣿⣿⣶⣤⣀⠀⠀⠀⠀⠀⠀⢰⣿⣾⣾⣾⣾⣾⣾⣾⣾⣾⣿⠀⠀⠀⣾⣾⣾⡀⠀⠀⠀⠀⢰⣾⣾⣾⣾⣿⣶⣶⡀⠀⠀⠀⢸⣾⣿⠀⠀⠀⠀⠀⠀⠀⠀⠀
/// ⠀⠀⠀⠀⠀⠀⠀⠀⠀⣿⣿⣿⣿⣿⣶⣶⣤⣄⡀⠀⠀⠀⠀⠀⠉⠛⣿⣿⠀⠀⠀⠀⠀⠈⠉⠉⠉⠉⣿⣿⡏⠉⠉⠉⠉⠀⠀⣰⣿⣿⣿⣿⠀⠀⠀⠀⢸⣿⣿⠉⠉⠉⠛⣿⣿⡆⠀⠀⢸⣿⣿⠀⠀⠀⠀⠀⠀⠀⠀⠀
/// ⠀⠀⠀⠀⠀⠀⠀⠀⠀⣿⣿⠀⠀⠀⠈⠙⣿⡿⠿⣿⣿⣿⣶⣶⣤⣤⣿⣿⠀⠀⠀⠀⠀⠀⠀⠀⠀⠀⣿⣿⡇⠀⠀⠀⠀⠀⢠⣿⣿⠃⣿⣿⣷⠀⠀⠀⢸⣿⣿⣀⣀⣀⣴⣿⣿⠃⠀⠀⢸⣿⣿⠀⠀⠀⠀⠀⠀⠀⠀⠀
/// ⠀⠀⠀⠀⠀⠀⠀⠀⠀⣿⣿⣤⠀⠀⠀⢸⣿⡟⠀⠀⠀⠀⠀⠉⣽⣿⣿⠟⠀⠀⠀⠀⠀⠀⠀⠀⠀⠀⣿⣿⡇⠀⠀⠀⠀⠀⣿⣿⣿⣤⣬⣿⣿⣆⠀⠀⢸⣿⣿⣿⣿⣿⡿⠟⠉⠀⠀⠀⢸⣿⣿⠀⠀⠀⠀⠀⠀⠀⠀⠀
/// ⠀⠀⠀⠀⠀⠀⠀⠀⠀⠀⠙⣿⣿⣤⠀⢸⣿⡟⠀⠀⠀⣠⣾⣿⡿⠋⠀⠀⠀⠀⠀⠀⠀⠀⠀⠀⠀⠀⣿⣿⡇⠀⠀⠀⠀⣾⣿⣿⠿⠿⠿⢿⣿⣿⡀⠀⢸⣿⣿⠙⣿⣿⣿⣄⠀⠀⠀⠀⢸⣿⣿⠀⠀⠀⠀⠀⠀⠀⠀⠀
/// ⠀⠀⠀⠀⠀⠀⠀⠀⠀⠀⠀⠀⠙⣿⣿⣼⣿⡟⣀⣶⣿⡿⠋⠀⠀⠀⠀⠀⠀⠀⠀⠀⠀⠀⠀⠀⠀⠀⣿⣿⡇⠀⠀⠀⣰⣿⣿⠃⠀⠀⠀⠀⣿⣿⣿⠀⢸⣿⣿⠀⠀⠙⣿⣿⣷⣄⠀⠀⢸⣿⣿⠀⠀⠀⠀⠀⠀⠀⠀⠀
/// ⠀⠀⠀⠀⠀⠀⠀⠀⠀⠀⠀⠀⠀⠀⠙⣿⣿⣿⣿⠛⠀⠀⠀⠀⠀⠀⠀⠀⠀⠀⠀⠀⠀⠀⠀⠀⠀⠀⠀⠀⠀⠀⠀⠀⠀⠀⠀⠀⠀⠀⠀⠀⠀⠀⠀⠀⠀⠀⠀⠀⠀⠀⠀⠀⠀⠀⠀⠀⠀⠀⠀⠀⠀⠀⠀⠀⠀⠀⠀⠀
/// ⠀⠀⠀⠀⠀⠀⠀⠀⠀⠀⠀⠀⠀⠀⠀⠀⠙⠁⠀⠀⠀⠀⠀⠀⠀⠀⠀
///
/// # Tari Base Node
///
/// The Tari Base Node is a major application in the Tari Network
///
/// ## Running the Tari Base Node
///
/// Tor needs to be started first
/// ```
/// tor --allow-missing-torrc --ignore-missing-torrc \
///  --clientonly 1 --socksport 9050 --controlport 127.0.0.1:9051 \
///  --log "warn stdout" --clientuseipv6 1
/// ```
///
/// For the first run
/// `cargo run tari_base_node -- --init
///
/// Subsequent runs
/// `cargo run tari_base_node`
///
/// ## Commands
///
/// `help` - Displays a list of commands
/// `get-balance` - Displays the balance of the wallet (available, pending incoming, pending outgoing)
/// `send-tari` - Sends Tari, the amount needs to be specified, followed by the destination (public key or emoji
/// id) and an optional message `get-chain-metadata` - Lists information about the blockchain of this Base Node
/// `list-peers` - Lists information about peers known by this base node
/// `ban-peer` - Bans a peer
/// `unban-peer` - Removes a ban for a peer
/// `list-connections` - Lists active connections to this Base Node
/// `list-headers` - Lists header information. Either the first header height and the last header height needs to
/// be specified, or the amount of headers from the top `check-db` - Checks the blockchain database for missing
/// blocks and headers `calc-timing` - Calculates the time average time taken to mine a given range of blocks
/// `discover-peer` - Attempts to discover a peer on the network, a public key or emoji id needs to be specified
/// `get-block` - Retrieves a block, the height of the block needs to be specified
/// `get-mempool-stats` - Displays information about the mempool
/// `get-mempool-state` - Displays state information for the mempool
/// `whoami` - Displays identity information about this Base Node and it's wallet
/// `quit` - Exits the Base Node
/// `exit` - Same as quit
<<<<<<< HEAD
use std::{process, str::FromStr, sync::Arc};
=======

/// Used to display tabulated data
#[macro_use]
mod table;

mod bootstrap;
mod builder;
mod cli;
mod commands;
mod config;
mod grpc;
#[cfg(feature = "metrics")]
mod metrics;
mod recovery;
mod utils;

use std::{env, process, sync::Arc};
>>>>>>> 9162b4fa

use clap::Parser;
use log::*;
<<<<<<< HEAD
use opentelemetry::{self, global};
use tari_app_utilities::{identity_management::setup_node_identity, utilities::setup_runtime};
use tari_base_node::{cli::Cli, run_base_node_with_cli, ApplicationConfig};
use tari_common::{configuration::Network, exit_codes::ExitError, initialize_logging, load_configuration};
use tari_comms::peer_manager::PeerFeatures;
=======
use opentelemetry::{self, global, KeyValue};
use tari_app_utilities::{consts, identity_management::setup_node_identity, utilities::setup_runtime};
use tari_common::{
    configuration::bootstrap::{grpc_default_port, ApplicationType},
    exit_codes::{ExitCode, ExitError},
    initialize_logging,
    load_configuration,
};
use tari_comms::{
    multiaddr::Multiaddr,
    peer_manager::PeerFeatures,
    utils::multiaddr::multiaddr_to_socketaddr,
    NodeIdentity,
};
>>>>>>> 9162b4fa
#[cfg(all(unix, feature = "libtor"))]
use tari_libtor::tor::Tor;
use tari_shutdown::Shutdown;

const LOG_TARGET: &str = "tari::base_node::app";

/// Application entry point
fn main() {
    if let Err(err) = main_inner() {
        eprintln!("{:?}", err);
        let exit_code = err.exit_code;
        if let Some(hint) = exit_code.hint() {
            eprintln!();
            eprintln!("{}", hint);
            eprintln!();
        }
        error!(
            target: LOG_TARGET,
            "Exiting with code ({}): {:?}", exit_code as i32, err
        );
        process::exit(exit_code as i32);
    }
}

fn main_inner() -> Result<(), ExitError> {
    let cli = Cli::parse();

    let config_path = cli.common.config_path();
    let cfg = load_configuration(config_path, true, &cli)?;

    initialize_logging(
        &cli.common.log_config_path("base_node"),
        include_str!("../log4rs_sample.yml"),
    )?;

    let mut config = ApplicationConfig::load_from(&cfg)?;
    if let Some(network) = cli.network {
        config.base_node.network = network;
    }
    debug!(target: LOG_TARGET, "Using base node configuration: {:?}", config);

    // Load or create the Node identity
    let node_identity = setup_node_identity(
        &config.base_node.identity_file,
        config.base_node.p2p.public_address.as_ref(),
        cli.non_interactive_mode || cli.init,
        PeerFeatures::COMMUNICATION_NODE,
    )?;

    if cli.init {
        info!(target: LOG_TARGET, "Default configuration created. Done.");
        return Ok(());
    }

    // The shutdown trigger for the system
    let shutdown = Shutdown::new();

    // Set up the Tokio runtime
    let runtime = setup_runtime()?;

    // Run our own Tor instance, if configured
    // This is currently only possible on linux/macos
    #[cfg(all(unix, feature = "libtor"))]
    if config.base_node.use_libtor && config.base_node.p2p.transport.is_tor() {
        let tor = Tor::initialize()?;
        tor.update_comms_transport(&mut config.base_node.p2p.transport)?;
        runtime.spawn(tor.run(shutdown.to_signal()));
        debug!(
            target: LOG_TARGET,
            "Updated Tor comms transport: {:?}", config.base_node.p2p.transport
        );
    }

    // Run the base node
    runtime.block_on(run_base_node_with_cli(node_identity, Arc::new(config), cli, shutdown))?;

    // Shutdown and send any traces
    global::shutdown_tracer_provider();

    Ok(())
}<|MERGE_RESOLUTION|>--- conflicted
+++ resolved
@@ -69,52 +69,15 @@
 /// `whoami` - Displays identity information about this Base Node and it's wallet
 /// `quit` - Exits the Base Node
 /// `exit` - Same as quit
-<<<<<<< HEAD
-use std::{process, str::FromStr, sync::Arc};
-=======
-
-/// Used to display tabulated data
-#[macro_use]
-mod table;
-
-mod bootstrap;
-mod builder;
-mod cli;
-mod commands;
-mod config;
-mod grpc;
-#[cfg(feature = "metrics")]
-mod metrics;
-mod recovery;
-mod utils;
-
-use std::{env, process, sync::Arc};
->>>>>>> 9162b4fa
+use std::{process, sync::Arc};
 
 use clap::Parser;
 use log::*;
-<<<<<<< HEAD
 use opentelemetry::{self, global};
 use tari_app_utilities::{identity_management::setup_node_identity, utilities::setup_runtime};
 use tari_base_node::{cli::Cli, run_base_node_with_cli, ApplicationConfig};
-use tari_common::{configuration::Network, exit_codes::ExitError, initialize_logging, load_configuration};
+use tari_common::{exit_codes::ExitError, initialize_logging, load_configuration};
 use tari_comms::peer_manager::PeerFeatures;
-=======
-use opentelemetry::{self, global, KeyValue};
-use tari_app_utilities::{consts, identity_management::setup_node_identity, utilities::setup_runtime};
-use tari_common::{
-    configuration::bootstrap::{grpc_default_port, ApplicationType},
-    exit_codes::{ExitCode, ExitError},
-    initialize_logging,
-    load_configuration,
-};
-use tari_comms::{
-    multiaddr::Multiaddr,
-    peer_manager::PeerFeatures,
-    utils::multiaddr::multiaddr_to_socketaddr,
-    NodeIdentity,
-};
->>>>>>> 9162b4fa
 #[cfg(all(unix, feature = "libtor"))]
 use tari_libtor::tor::Tor;
 use tari_shutdown::Shutdown;
