--- conflicted
+++ resolved
@@ -110,17 +110,6 @@
 pub const OP_OR: u8 = 0x65;
 
 // Opcode constants: Cryptographic Operations
-<<<<<<< HEAD
-pub const OP_CHECK_SIG: u8 = 0xac;
-pub const OP_CHECK_SIG_VERIFY: u8 = 0xad;
-pub const OP_CHECK_MULTI_SIG: u8 = 0xae;
-pub const OP_CHECK_MULTI_SIG_VERIFY: u8 = 0xaf;
-pub const OP_HASH_BLAKE256: u8 = 0xb0;
-pub const OP_HASH_SHA256: u8 = 0xb1;
-pub const OP_HASH_SHA3: u8 = 0xb2;
-pub const OP_TO_RISTRETTO_POINT: u8 = 0xb3;
-pub const OP_CHECK_MULTI_SIG_VERIFY_AGGREGATE_PUB_KEY: u8 = 0xb4;
-=======
 const OP_CHECK_SIG: u8 = 0xac;
 const OP_CHECK_SIG_VERIFY: u8 = 0xad;
 const OP_CHECK_MULTI_SIG: u8 = 0xae;
@@ -130,7 +119,6 @@
 const OP_HASH_SHA3: u8 = 0xb2;
 const OP_TO_RISTRETTO_POINT: u8 = 0xb3;
 const OP_CHECK_MULTI_SIG_VERIFY_AGGREGATE_PUB_KEY: u8 = 0xb4;
->>>>>>> 9162b4fa
 
 // Opcode constants: Miscellaneous
 const OP_RETURN: u8 = 0x60;
@@ -249,14 +237,9 @@
     /// more than m signatures. If all m signatures are out of the provided n public keys sign the 32-byte message
     /// nothing is pushed to the stack, otherwise, the script fails with VERIFY_FAILED.
     CheckMultiSigVerify(u8, u8, Vec<RistrettoPublicKey>, Box<Message>),
-<<<<<<< HEAD
-    /// Pop m signatures from the stack. If m signatures out of the provided n public keys sign the 32-byte message,
-    /// push the aggregate of the public keys to the stack, otherwise fails with VERIFY_FAILED.
-=======
     /// Pops exactly m signatures from the stack. This will fail if a public key is used more than once or if there are
     /// more than m signatures. If all m signatures are out of the provided n public keys sign the 32-byte message,
     /// pushes the aggregate of the public keys to the stack, otherwise, the script fails with VERIFY_FAILED.
->>>>>>> 9162b4fa
     CheckMultiSigVerifyAggregatePubKey(u8, u8, Vec<RistrettoPublicKey>, Box<Message>),
     /// Pops the top element which must be a valid 32-byte scalar or hash and calculates the corresponding Ristretto
     /// point, and pushes the result to the stack. Fails with EMPTY_STACK if the stack is empty.
